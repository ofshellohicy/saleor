--- conflicted
+++ resolved
@@ -3,19 +3,15 @@
 
 from decimal import Decimal
 import pytest
-<<<<<<< HEAD
+
 from io import BytesIO
 from PIL import Image
+
 from django.contrib.auth.models import AnonymousUser
 from django.utils.encoding import smart_text
 from django.core.files.uploadedfile import SimpleUploadedFile
-# from mock import Mock
-=======
 from django.contrib.auth.models import AnonymousUser, Group, Permission
 from django.utils.encoding import smart_text
-
-from mock import Mock
->>>>>>> 8c4c0393
 
 from saleor.cart import utils
 from saleor.cart.models import Cart
@@ -290,7 +286,13 @@
 
 @pytest.fixture
 def anonymous_checkout():
-    return Checkout(Mock(), AnonymousUser(), 'tracking_code')
+    return Checkout(
+      
+      
+      
+      
+      
+      (), AnonymousUser(), 'tracking_code')
 
 
 @pytest.fixture
