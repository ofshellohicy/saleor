adyen==4.0.0
<<<<<<< HEAD
amqp==5.0.3; python_version >= "3.6"
=======
amqp==5.0.5; python_version >= "3.6"
>>>>>>> 8a33bfb2
aniso8601==7.0.0
asgiref==3.3.1; python_version >= "3.6"
authorizenet==1.1.3
babel==2.9.0; (python_version >= "2.7" and python_full_version < "3.0.0") or (python_full_version >= "3.4.0")
beautifulsoup4==4.7.1
billiard==3.6.3.0; python_version >= "3.6"
<<<<<<< HEAD
boto3==1.16.57
botocore==1.19.57
braintree==4.5.0
cachetools==4.2.0; python_version >= "3.5" and python_version < "4.0" and (python_version >= "3.5" and python_full_version < "3.0.0" or python_version >= "3.5" and python_full_version >= "3.6.0")
=======
boto3==1.17.4; (python_version >= "2.7" and python_full_version < "3.0.0") or (python_full_version >= "3.6.0")
botocore==1.20.4; python_version >= "2.7" and python_full_version < "3.0.0" or python_full_version >= "3.6.0"
braintree==4.6.0
cachetools==4.2.1; python_version >= "3.5" and python_version < "4.0" and (python_version >= "3.5" and python_full_version < "3.0.0" or python_version >= "3.5" and python_full_version >= "3.6.0")
>>>>>>> 8a33bfb2
cairocffi==1.2.0; python_version >= "3.6"
cairosvg==2.5.1; python_version >= "3.6"
celery==5.0.5; python_version >= "3.6"
certifi==2020.12.5; python_version >= "2.7" and python_full_version < "3.0.0" or python_full_version >= "3.5.0"
cffi==1.14.4; python_version >= "3.6" and python_full_version < "3.0.0" or python_version >= "3.6" and python_full_version >= "3.6.0"
chardet==4.0.0; python_version >= "2.7" and python_full_version < "3.0.0" or python_full_version >= "3.5.0"
click-didyoumean==0.0.3; python_version >= "3.6"
click-plugins==1.1.1; python_version >= "3.6"
click-repl==0.1.6; python_version >= "3.6"
click==7.1.2; python_version >= "3.6" and python_full_version < "3.0.0" or python_full_version >= "3.5.0" and python_version >= "3.6"
colorama==0.4.4; python_version >= "2.7" and python_full_version < "3.0.0" and sys_platform == "win32" or sys_platform == "win32" and python_full_version >= "3.5.0"
cssselect2==0.4.1; python_version >= "3.6"
defusedxml==0.6.0; python_version >= "3.6" and python_full_version < "3.0.0" or python_full_version >= "3.5.0" and python_version >= "3.6"
dj-database-url==0.5.0
dj-email-url==1.0.2
django-appconf==1.0.4
django-cache-url==3.2.2
django-countries==6.1.3
django-filter==2.4.0; python_version >= "3.5"
django-js-asset==1.2.2; python_version >= "3.5"
django-measurement==3.2.3
django-mptt==0.11.0; python_version >= "3.5"
django-phonenumber-field==5.0.0; python_version >= "3.5"
django-prices-openexchangerates==1.1.0
django-prices-vatlayer==1.1.0
django-prices==2.2.0
django-redis==4.12.1; python_version >= "3.5"
django-render-block==0.8.1; python_version >= "3.5"
django-storages==1.11.1; python_version >= "3.5"
django-templated-email==2.3.0
django-versatileimagefield==2.0
django==3.1.6; python_version >= "3.6"
draftjs-sanitizer==1.0.0
enmerkar==0.7.1
et-xmlfile==1.0.1; python_version >= "3.6"
<<<<<<< HEAD
faker==5.6.5; python_version >= "3.6"
=======
faker==6.0.0; python_version >= "3.6"
>>>>>>> 8a33bfb2
freezegun==0.3.15; (python_version >= "2.7" and python_full_version < "3.0.0") or (python_full_version >= "3.5.0")
google-api-core==1.26.0; python_version >= "3.6" and python_full_version < "3.0.0" or python_full_version >= "3.6.0" and python_version >= "3.6"
google-auth==1.25.0; python_version >= "3.6" and python_full_version < "3.0.0" or python_version >= "3.6" and python_full_version >= "3.6.0"
google-cloud-core==1.6.0; python_version >= "3.5" and python_full_version < "3.0.0" or python_version >= "3.5" and python_full_version >= "3.6.0"
google-cloud-pubsub==2.3.0; python_version >= "3.6"
google-cloud-storage==1.35.1; (python_version >= "2.7" and python_full_version < "3.0.0") or (python_full_version >= "3.6.0")
google-crc32c==1.1.2; python_version >= "3.6" and python_full_version < "3.0.0" or python_version >= "3.6" and python_full_version >= "3.6.0"
google-i18n-address==2.4.0
google-measurement-protocol==1.1.0
google-resumable-media==1.2.0; python_version >= "3.5" and python_full_version < "3.0.0" or python_version >= "3.5" and python_full_version >= "3.6.0"
googleapis-common-protos==1.52.0; python_version >= "3.6" and python_full_version < "3.0.0" or python_full_version >= "3.6.0" and python_version >= "3.6"
graphene-django==2.13.0
graphene-federation==0.1.0
graphene==2.1.8
graphql-core==2.3.2
graphql-relay==2.0.1
grpc-google-iam-v1==0.12.3; python_version >= "3.6"
grpcio==1.35.0; python_version >= "3.6" and python_full_version < "3.0.0" or python_full_version >= "3.6.0" and python_version >= "3.6"
gunicorn==20.0.4; python_version >= "3.4"
h11==0.12.0; python_version >= "3.6"
html-to-draftjs==1.0.1
html2text==2020.1.16; python_version >= "3.5"
html5lib==1.1; python_version >= "3.6" and python_full_version < "3.0.0" or python_full_version >= "3.5.0" and python_version >= "3.6"
httptools==0.1.1; sys_platform != "win32" and sys_platform != "cygwin" and platform_python_implementation != "PyPy"
idna==2.10; python_version >= "2.7" and python_full_version < "3.0.0" or python_full_version >= "3.5.0"
jaeger-client==4.4.0
jdcal==1.4.1; python_version >= "3.6"
jmespath==0.10.0; python_version >= "2.7" and python_full_version < "3.0.0" or python_full_version >= "3.6.0"
jsonfield==3.1.0; python_version >= "3.6"
kombu==5.0.2; python_version >= "3.6"
libcst==0.3.17; python_version >= "3.6"
lxml==4.6.2; python_version >= "2.7" and python_full_version < "3.0.0" or python_full_version >= "3.5.0"
markdown==3.3.3; python_version >= "3.6"
maxminddb-geolite2==2018.703
maxminddb==2.0.3; python_version >= "3.6"
measurement==3.2.0
mpmath==1.1.0; python_version >= "3.6"
mypy-extensions==0.4.3; python_version >= "3.6"
oauthlib==3.1.0; (python_version >= "2.7" and python_full_version < "3.0.0") or (python_full_version >= "3.4.0")
openpyxl==3.0.6; python_version >= "3.6"
opentracing==2.4.0
packaging==20.9; python_version >= "3.6" and python_full_version < "3.0.0" or python_full_version >= "3.6.0" and python_version >= "3.6"
petl==1.7.2; (python_version >= "2.7" and python_full_version < "3.0.0") or (python_full_version >= "3.4.0")
phonenumberslite==8.12.18
pillow==8.1.0; python_version >= "3.6"
prices==1.1.0
promise==2.3
prompt-toolkit==3.0.14; python_full_version >= "3.6.1" and python_version >= "3.6"
proto-plus==1.13.0; python_version >= "3.6"
protobuf==3.14.0; python_version >= "3.6" and python_full_version < "3.0.0" or python_full_version >= "3.6.0" and python_version >= "3.6"
psycopg2-binary==2.8.6; (python_version >= "2.7" and python_full_version < "3.0.0") or (python_full_version >= "3.4.0")
purl==1.5
pyasn1-modules==0.2.8; python_version >= "3.5" and python_full_version < "3.0.0" or python_version >= "3.5" and python_full_version >= "3.6.0"
pyasn1==0.4.8; python_version >= "3.5" and python_full_version < "3.0.0" and python_version < "4" and (python_version >= "3.6" and python_full_version < "3.0.0" or python_version >= "3.6" and python_full_version >= "3.6.0") or python_version >= "3.5" and python_full_version >= "3.6.0" and python_version < "4" and (python_version >= "3.6" and python_full_version < "3.0.0" or python_version >= "3.6" and python_full_version >= "3.6.0")
pybars3==0.9.7
pycparser==2.20; python_version >= "3.6" and python_full_version < "3.0.0" or python_full_version >= "3.4.0" and python_version >= "3.6"
pyjwt==2.0.1; python_version >= "3.6"
<<<<<<< HEAD
pymeta3==0.5.1
=======
pyparsing==2.4.7; python_version >= "3.6" and python_full_version < "3.0.0" or python_full_version >= "3.6.0" and python_version >= "3.6"
>>>>>>> 8a33bfb2
pyphen==0.10.0; python_version >= "3.6"
python-dateutil==2.8.1; python_version >= "3.6" and python_full_version < "3.0.0" or python_full_version >= "3.6.0" and python_version >= "3.6"
python-dotenv==0.15.0
python-json-logger==2.0.1; python_version >= "3.4"
python-magic-bin==0.4.14; sys_platform == "win32"
python-magic==0.4.20; python_version >= "2.7" and python_full_version < "3.0.0" or python_full_version >= "3.5.0"
pytimeparse==1.1.8
pytz==2021.1; python_version >= "3.6" and python_full_version < "3.0.0" or python_full_version >= "3.6.0" and python_version >= "3.6"
pyxb==1.2.5
<<<<<<< HEAD
pyyaml==5.4; python_version >= "3.6" and python_full_version < "3.0.0" or python_full_version >= "3.6.0" and python_version >= "3.6"
=======
pyyaml==5.4.1; python_version >= "3.6" and python_full_version < "3.0.0" or python_full_version >= "3.6.0" and python_version >= "3.6"
>>>>>>> 8a33bfb2
razorpay==1.2.0
redis==3.5.3; python_version >= "3.6" and python_full_version < "3.0.0" or python_version >= "3.6" and python_full_version >= "3.5.0"
requests==2.25.1; (python_version >= "2.7" and python_full_version < "3.0.0") or (python_full_version >= "3.5.0")
rsa==4.7; python_version >= "3.5" and python_version < "4" and (python_version >= "3.6" and python_full_version < "3.0.0" or python_version >= "3.6" and python_full_version >= "3.6.0")
rx==1.6.1
s3transfer==0.3.4; python_version >= "2.7" and python_full_version < "3.0.0" or python_full_version >= "3.6.0"
sentry-sdk==0.19.5
singledispatch==3.4.0.3
six==1.15.0; python_version >= "3.6" and python_full_version < "3.0.0" or python_full_version >= "3.6.0" and python_version >= "3.6"
soupsieve==2.1; python_version >= "3.5"
sqlparse==0.4.1; python_version >= "3.6"
stripe==2.55.2; (python_version >= "2.7" and python_full_version < "3.0.0") or (python_full_version >= "3.4.0")
sympy==1.7.1; python_version >= "3.6"
text-unidecode==1.3
threadloop==1.0.2
thrift==0.13.0
tinycss2==1.1.0; python_version >= "3.6"
tornado==6.1; python_version >= "3.5"
tqdm==4.56.0; (python_version >= "2.7" and python_full_version < "3.0.0") or (python_full_version >= "3.4.0")
typing-extensions==3.7.4.3; python_version >= "3.6"
typing-inspect==0.6.0; python_version >= "3.6"
unidecode==1.2.0; python_version >= "2.7" and python_full_version < "3.0.0" or python_full_version >= "3.4.0"
urllib3==1.26.3; python_version >= "2.7" and python_full_version < "3.0.0" or python_full_version >= "3.6.0" and python_version < "4"
uvicorn==0.13.3
uvloop==0.14.0; sys_platform != "win32" and sys_platform != "cygwin" and platform_python_implementation != "PyPy"
vine==5.0.0; python_version >= "3.6"
watchgod==0.6; python_version >= "3.5"
wcwidth==0.2.5; python_full_version >= "3.6.1" and python_version >= "3.6"
weasyprint==52.2; python_version >= "3.6"
webencodings==0.5.1; python_version >= "3.6" and python_full_version < "3.0.0" or python_full_version >= "3.5.0" and python_version >= "3.6"
websockets==8.1; python_full_version >= "3.6.1"<|MERGE_RESOLUTION|>--- conflicted
+++ resolved
@@ -1,26 +1,15 @@
 adyen==4.0.0
-<<<<<<< HEAD
-amqp==5.0.3; python_version >= "3.6"
-=======
 amqp==5.0.5; python_version >= "3.6"
->>>>>>> 8a33bfb2
 aniso8601==7.0.0
 asgiref==3.3.1; python_version >= "3.6"
 authorizenet==1.1.3
 babel==2.9.0; (python_version >= "2.7" and python_full_version < "3.0.0") or (python_full_version >= "3.4.0")
 beautifulsoup4==4.7.1
 billiard==3.6.3.0; python_version >= "3.6"
-<<<<<<< HEAD
-boto3==1.16.57
-botocore==1.19.57
-braintree==4.5.0
-cachetools==4.2.0; python_version >= "3.5" and python_version < "4.0" and (python_version >= "3.5" and python_full_version < "3.0.0" or python_version >= "3.5" and python_full_version >= "3.6.0")
-=======
 boto3==1.17.4; (python_version >= "2.7" and python_full_version < "3.0.0") or (python_full_version >= "3.6.0")
 botocore==1.20.4; python_version >= "2.7" and python_full_version < "3.0.0" or python_full_version >= "3.6.0"
 braintree==4.6.0
 cachetools==4.2.1; python_version >= "3.5" and python_version < "4.0" and (python_version >= "3.5" and python_full_version < "3.0.0" or python_version >= "3.5" and python_full_version >= "3.6.0")
->>>>>>> 8a33bfb2
 cairocffi==1.2.0; python_version >= "3.6"
 cairosvg==2.5.1; python_version >= "3.6"
 celery==5.0.5; python_version >= "3.6"
@@ -56,11 +45,7 @@
 draftjs-sanitizer==1.0.0
 enmerkar==0.7.1
 et-xmlfile==1.0.1; python_version >= "3.6"
-<<<<<<< HEAD
-faker==5.6.5; python_version >= "3.6"
-=======
 faker==6.0.0; python_version >= "3.6"
->>>>>>> 8a33bfb2
 freezegun==0.3.15; (python_version >= "2.7" and python_full_version < "3.0.0") or (python_full_version >= "3.5.0")
 google-api-core==1.26.0; python_version >= "3.6" and python_full_version < "3.0.0" or python_full_version >= "3.6.0" and python_version >= "3.6"
 google-auth==1.25.0; python_version >= "3.6" and python_full_version < "3.0.0" or python_version >= "3.6" and python_full_version >= "3.6.0"
@@ -97,7 +82,7 @@
 maxminddb-geolite2==2018.703
 maxminddb==2.0.3; python_version >= "3.6"
 measurement==3.2.0
-mpmath==1.1.0; python_version >= "3.6"
+mpmath==1.2.1; python_version >= "3.6"
 mypy-extensions==0.4.3; python_version >= "3.6"
 oauthlib==3.1.0; (python_version >= "2.7" and python_full_version < "3.0.0") or (python_full_version >= "3.4.0")
 openpyxl==3.0.6; python_version >= "3.6"
@@ -118,11 +103,8 @@
 pybars3==0.9.7
 pycparser==2.20; python_version >= "3.6" and python_full_version < "3.0.0" or python_full_version >= "3.4.0" and python_version >= "3.6"
 pyjwt==2.0.1; python_version >= "3.6"
-<<<<<<< HEAD
 pymeta3==0.5.1
-=======
 pyparsing==2.4.7; python_version >= "3.6" and python_full_version < "3.0.0" or python_full_version >= "3.6.0" and python_version >= "3.6"
->>>>>>> 8a33bfb2
 pyphen==0.10.0; python_version >= "3.6"
 python-dateutil==2.8.1; python_version >= "3.6" and python_full_version < "3.0.0" or python_full_version >= "3.6.0" and python_version >= "3.6"
 python-dotenv==0.15.0
@@ -132,11 +114,7 @@
 pytimeparse==1.1.8
 pytz==2021.1; python_version >= "3.6" and python_full_version < "3.0.0" or python_full_version >= "3.6.0" and python_version >= "3.6"
 pyxb==1.2.5
-<<<<<<< HEAD
-pyyaml==5.4; python_version >= "3.6" and python_full_version < "3.0.0" or python_full_version >= "3.6.0" and python_version >= "3.6"
-=======
 pyyaml==5.4.1; python_version >= "3.6" and python_full_version < "3.0.0" or python_full_version >= "3.6.0" and python_version >= "3.6"
->>>>>>> 8a33bfb2
 razorpay==1.2.0
 redis==3.5.3; python_version >= "3.6" and python_full_version < "3.0.0" or python_version >= "3.6" and python_full_version >= "3.5.0"
 requests==2.25.1; (python_version >= "2.7" and python_full_version < "3.0.0") or (python_full_version >= "3.5.0")
