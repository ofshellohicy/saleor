# Changelog

All notable, unreleased changes to this project will be documented in this file. For the released changes, please visit the [Releases](https://github.com/mirumee/saleor/releases) page.

## [Unreleased]

- Fixed internal error when creating a checkout with a voucher code - #4292 by @NyanKiyoshi
- Add filter tab name as required - #4269 by @benekex2
- A few unused panels are now disabled by default from the debug toolbar; this should improve loading time when debugging - #4301 by @NyanKiyoshi
- Fixed internal error when adding a note to an anonymous order - #4319 by @NyanKiyoshi
- Fix populatedb gift card duplication error - #4336 by @fowczarek
- Fix voucher apply once per order - #4339 by @fowczarek
- Change type of start and end date for discounts on date time field - #4293 by @fowczarek
- Add SPECIFIC_PRODUCT type to VoucherTypes - #4344 by @fowczarek
- Avatax backend support - #4310 by @korycins
- Use "esModuleInterop" flag in tsconfig to simplify imports - #4372 by @dominik-zeglen
- Use hooks instead of class component in forms - #4374 by @dominik-zeglen
- Drop csrf token header from API client - #4357 by @dominik-zeglen
<<<<<<< HEAD
- New translations:
  - Icelandic
=======
- Improve vouchers ui - #4362 by @benekex2
- Fix for random failing tests in test_discount - #4401 by @korycins
- Fix internal error when users enters an invalid phone number in an address - #4404 by @NyanKiyoshi
>>>>>>> 25d815a2

## 2.7.0

### API

- Create order only when payment is successful - #4154 by @NyanKiyoshi
- Order Events containing order lines or fulfillment lines now return the line object in the GraphQL API - #4114 by @NyanKiyoshi
- GraphQL now prints exceptions to stderr as well as returning them or not - #4148 by @NyanKiyoshi
- Refactored API resolvers to static methods with root typing - #4155 by @NyanKiyoshi
- Add phone validation in the GraphQL API to handle the library upgrade - #4156 by @NyanKiyoshi

### Core

- Add basic Gift Cards support in the backend - #4025 by @fowczarek
- Add the ability to sort products within a collection - #4123 by @NyanKiyoshi
- Implement customer events - #4094 by @NyanKiyoshi
- Merge "authorize" and "capture" operations - #4098 by @korycins, @NyanKiyoshi
- Separate the Django middlewares from the GraphQL API middlewares - #4102 by @NyanKiyoshi, #4186 by @cmiacz

### Dashboard 2.0

- Add navigation section - #4012 by @dominik-zeglen
- Add filtering on product list - #4193 by @dominik-zeglen
- Add filtering on orders list - #4237 by @dominik-zeglen
- Change input style and improve Storybook stories - #4115 by @dominik-zeglen
- Migrate deprecated fields in Dashboard 2.0 - #4121 by @benekex2
- Add multiple select checkbox - #4133, #4146 by @benekex2
- Rename menu items in Dashboard 2.0 - #4172 by @benekex2
- Category delete modal improvements - #4171 by @benekex2
- Close modals on click outside - #4236 - by @benekex2
- Use date localize hook in translations - #4202 by @dominik-zeglen
- Unify search API - #4200 by @dominik-zeglen
- Default default PAGINATE_BY - #4238 by @dominik-zeglen
- Create generic filtering interface - #4221 by @dominik-zeglen
- Add default state to rich text editor = #4281 by @dominik-zeglen
- Fix translation discard button - #4109 by @benekex2
- Fix draftail options and icons - #4132 by @benekex2
- Fix typos and messages in Dashboard 2.0 - #4168 by @benekex2
- Fix view all orders button - #4173 by @benekex2
- Fix visibility card view - #4198 by @benekex2
- Fix query refetch after selecting an object in list - #4272 by @dominik-zeglen
- Fix image selection in variants - #4270 by @benekex2
- Fix collection search - #4267 by @dominik-zeglen
- Fix quantity height in draft order edit - #4273 by @benekex2
- Fix checkbox clickable area size - #4280 by @dominik-zeglen
- Fix breaking object selection in menu section - #4282 by @dominik-zeglen
- Reset selected items when tab switch - #4268 by @benekex2

### Other notable changes

- Add support for Google Cloud Storage - #4127 by @chetabahana
- Adding a nonexistent variant to checkout no longer crashes - #4166 by @NyanKiyoshi
- Disable storage of Celery results - #4169 by @NyanKiyoshi
- Disable polling in Playground - #4188 by @maarcingebala
- Cleanup code for updated function names and unused argument - #4090 by @jxltom
- Users can now add multiple "Add to Cart" forms in a single page - #4165 by @NyanKiyoshi
- Fix incorrect argument in `get_client_token` in Braintree integration - #4182 by @maarcingebala
- Fix resolving attribute values when transforming them to HStore - #4161 by @maarcingebala
- Fix wrong calculation of subtotal in cart page - #4145 by @korycins
- Fix margin calculations when product/variant price is set to zero - #4170 by @MahmoudRizk
- Fix applying discounts in checkout's subtotal calculation in API - #4192 by @maarcingebala
- Fix GATEWAYS_ENUM to always contain all implemented payment gateways - #4108 by @koradon

## 2.6.0

### API

- Add unified filtering interface in resolvers - #3952, #4078 by @korycins
- Add mutations for bulk actions - #3935, #3954, #3967, #3969, #3970 by @akjanik
- Add mutation for reordering menu items - #3958 by @NyanKiyoshi
- Optimize queries for single nodes - #3968 @NyanKiyoshi
- Refactor error handling in mutations #3891 by @maarcingebala & @akjanik
- Specify mutation permissions through Meta classes - #3980 by @NyanKiyoshi
- Unify pricing access in products and variants - #3948 by @NyanKiyoshi
- Use only_fields instead of exclude_fields in type definitions - #3940 by @michaljelonek
- Prefetch collections when getting sales of a bunch of products - #3961 by @NyanKiyoshi
- Remove unnecessary dedents from GraphQL schema so new Playground can work - #4045 by @salwator
- Restrict resolving payment by ID - #4009 @NyanKiyoshi
- Require `checkoutId` for updating checkout's shipping and billing address - #4074 by @jxltom
- Handle errors in `TokenVerify` mutation - #3981 by @fowczarek
- Unify argument names in types and resolvers - #3942 by @NyanKiyoshi

### Core

- Use Black as the default code formatting tool - #3852 by @krzysztofwolski and @NyanKiyoshi
- Dropped Python 3.5 support - #4028 by @korycins
- Rename Cart to Checkout - #3963 by @michaljelonek
- Use data classes to exchange data with payment gateways - #4028 by @korycins
- Refactor order events - #4018 by @NyanKiyoshi

### Dashboard 2.0

- Add bulk actions - #3955 by @dominik-zeglen
- Add user avatar management - #4030 by @benekex2
- Add navigation drawer support on mobile devices - #3839 by @benekex2
- Fix rendering validation errors in product form - #4024 by @benekex2
- Move dialog windows to query string rather than router paths - #3953 by @dominik-zeglen
- Update order events types - #4089 by @jxltom
- Code cleanup by replacing render props with react hooks - #4010 by @dominik-zeglen

### Other notable changes

- Add setting to enable Django Debug Toolbar - #3983 by @koradon
- Use newest GraphQL Playground - #3971 by @salwator
- Ensure adding to quantities in the checkout is respecting the limits - #4005 by @NyanKiyoshi
- Fix country area choices - #4008 by @fowczarek
- Fix price_range_as_dict function - #3999 by @zodiacfireworks
- Fix the product listing not showing in the voucher when there were products selected - #4062 by @NyanKiyoshi
- Fix crash in Dashboard 1.0 when updating an order address's phone number - #4061 by @NyanKiyoshi
- Reduce the time of tests execution by using dummy password hasher - #4083 by @korycins
- Set up explicit **hash** function - #3979 by @akjanik
- Unit tests use none as media root - #3975 by @korycins
- Update file field styles with materializecss template filter - #3998 by @zodiacfireworks
- New translations:
  - Albanian
  - Colombian Spanish
  - Lithuanian

## 2.5.0

### API

- Add query to fetch draft orders - #3809 by @michaljelonek
- Add bulk delete mutations - #3838 by @michaljelonek
- Add `languageCode` enum to API - #3819 by @michaljelonek, #3854 by @jxltom
- Duplicate address instances in checkout mutations - #3866 by @pawelzar
- Restrict access to `orders` query for unauthorized users - #3861 by @pawelzar
- Support setting address as default in address mutations - #3787 by @jxltom
- Fix phone number validation in GraphQL when country prefix not given - #3905 by @patrys
- Report pretty stack traces in DEBUG mode - #3918 by @patrys

### Core

- Drop support for Django 2.1 and Django 1.11 (previous LTS) - #3929 by @patrys
- Fulfillment of digital products - #3868 by @korycins
- Introduce avatars for staff accounts - #3878 by @pawelzar
- Refactor the account avatars path from a relative to absolute - #3938 by @NyanKiyoshi

### Dashboard 2.0

- Add translations section - #3884 by @dominik-zeglen
- Add light/dark theme - #3856 by @dominik-zeglen
- Add customer's address book view - #3826 by @dominik-zeglen
- Add "Add variant" button on the variant details page = #3914 by @dominik-zeglen
- Add back arrows in "Configure" subsections - #3917 by @dominik-zeglen
- Display avatars in staff views - #3922 by @dominik-zeglen
- Prevent user from changing his own status and permissions - #3922 by @dominik-zeglen
- Fix crashing product create view - #3837, #3910 by @dominik-zeglen
- Fix layout in staff members details page - #3857 by @dominik-zeglen
- Fix unfocusing rich text editor - #3902 by @dominik-zeglen
- Improve accessibility - #3856 by @dominik-zeglen

### Other notable changes

- Improve user and staff management in dashboard 1.0 - #3781 by @jxltom
- Fix default product tax rate in Dashboard 1.0 - #3880 by @pawelzar
- Fix logo in docs - #3928 by @michaljelonek
- Fix name of logo file - #3867 by @jxltom
- Fix variants for juices in example data - #3926 by @michaljelonek
- Fix alignment of the cart dropdown on new bootstrap version - #3937 by @NyanKiyoshi
- Refactor the account avatars path from a relative to absolute - #3938 by @NyanKiyoshi
- New translations:
  - Armenian
  - Portuguese
  - Swahili
  - Thai

## 2.4.0

### API

- Add model translations support in GraphQL API - #3789 by @michaljelonek
- Add mutations to manage addresses for authenticated customers - #3772 by @Kwaidan00, @maarcingebala
- Add mutation to apply vouchers in checkout - #3739 by @Kwaidan00
- Add thumbnail field to `OrderLine` type - #3737 by @michaljelonek
- Add a query to fetch order by token - #3740 by @michaljelonek
- Add city choices and city area type to address validator API - #3788 by @jxltom
- Fix access to unpublished objects in API - #3724 by @Kwaidan00
- Fix bug where errors are not returned when creating fulfillment with a non-existent order line - #3777 by @jxltom
- Fix `productCreate` mutation when no product type was provided - #3804 by @michaljelonek
- Enable database search in products query - #3736 by @michaljelonek
- Use authenticated user's email as default email in creating checkout - #3726 by @jxltom
- Generate voucher code if it wasn't provided in mutation - #3717 by @Kwaidan00
- Improve limitation of vouchers by country - #3707 by @michaljelonek
- Only include canceled fulfillments for staff in fulfillment API - #3778 by @jxltom
- Support setting address as when creating customer address #3782 by @jxltom
- Fix generating slug from title - #3816 by @maarcingebala
- Add `variant` field to `OrderLine` type - #3820 by @maarcingebala

### Core

- Add JSON fields to store rich-text content - #3756 by @michaljelonek
- Add function to recalculate total order weight - #3755 by @Kwaidan00, @maarcingebala
- Unify cart creation logic in API and Django views - #3761, #3790 by @maarcingebala
- Unify payment creation logic in API and Django views - #3715 by @maarcingebala
- Support partially charged and refunded payments - #3735 by @jxltom
- Support partial fulfillment of ordered items - #3754 by @jxltom
- Fix applying discounts when a sale has no end date - #3595 by @cprinos

### Dashboard 2.0

- Add "Discounts" section - #3654 by @dominik-zeglen
- Add "Pages" section; introduce Draftail WYSIWYG editor - #3751 by @dominik-zeglen
- Add "Shipping Methods" section - #3770 by @dominik-zeglen
- Add support for date and datetime components - #3708 by @dominik-zeglen
- Restyle app layout - #3811 by @dominik-zeglen

### Other notable changes

- Unify model field names related to models' public access - `publication_date` and `is_published` - #3706 by @michaljelonek
- Improve filter orders by payment status - #3749 @jxltom
- Refactor translations in emails - #3701 by @Kwaidan00
- Use exact image versions in docker-compose - #3742 by @ashishnitinpatil
- Sort order payment and history in descending order - #3747 by @jxltom
- Disable style-loader in dev mode - #3720 by @jxltom
- Add ordering to shipping method - #3806 by @michaljelonek
- Add missing type definition for dashboard 2.0 - #3776 by @jxltom
- Add header and footer for checkout success pages #3752 by @jxltom
- Add instructions for using local assets in Docker - #3723 by @michaljelonek
- Update S3 deployment documentation to include CORS configuration note - #3743 by @NyanKiyoshi
- Fix missing migrations for is_published field of product and page model - #3757 by @jxltom
- Fix problem with l10n in Braintree payment gateway template - #3691 by @Kwaidan00
- Fix bug where payment is not filtered from active ones when creating payment - #3732 by @jxltom
- Fix incorrect cart badge location - #3786 by @jxltom
- Fix storefront styles after bootstrap is updated to 4.3.1 - #3753 by @jxltom
- Fix logo size in different browser and devices with different sizes - #3722 by @jxltom
- Rename dumpdata file `db.json` to `populatedb_data.json` - #3810 by @maarcingebala
- Prefetch collections for product availability - #3813 by @michaljelonek
- Bump django-graphql-jwt - #3814 by @michaljelonek
- Fix generating slug from title - #3816 by @maarcingebala
- New translations:
  - Estonian
  - Indonesian

## 2.3.1

- Fix access to private variant fields in API - #3773 by maarcingebala
- Limit access of quantity and allocated quantity to staff in GraphQL API #3780 by @jxltom

## 2.3.0

### API

- Return user's last checkout in the `User` type - #3578 by @fowczarek
- Automatically assign checkout to the logged in user - #3587 by @fowczarek
- Expose `chargeTaxesOnShipping` field in the `Shop` type - #3603 by @fowczarek
- Expose list of enabled payment gateways - #3639 by @fowczarek
- Validate uploaded files in a unified way - #3633 by @fowczarek
- Add mutation to trigger fetching tax rates - #3622 by @fowczarek
- Use USERNAME_FIELD instead of hard-code email field when resolving user - #3577 by @jxltom
- Require variant and quantity fields in `CheckoutLineInput` type - #3592 by @jxltom
- Preserve order of nodes in `get_nodes_or_error` function - #3632 by @jxltom
- Add list mutations for `Voucher` and `Sale` models - #3669 by @michaljelonek
- Use proper type for countries in `Voucher` type - #3664 by @michaljelonek
- Require email in when creating checkout in API - #3667 by @michaljelonek
- Unify returning errors in the `tokenCreate` mutation - #3666 by @michaljelonek
- Use `Date` field in Sale/Voucher inputs - #3672 by @michaljelonek
- Refactor checkout mutations - #3610 by @fowczarek
- Refactor `clean_instance`, so it does not returns errors anymore - #3597 by @akjanik
- Handle GraphqQL syntax errors - #3576 by @jxltom

### Core

- Refactor payments architecture - #3519 by @michaljelonek
- Improve Docker and `docker-compose` configuration - #3657 by @michaljelonek
- Allow setting payment status manually for dummy gateway in Storefront 1.0 - #3648 by @jxltom
- Infer default transaction kind from operation type - #3646 by @jxltom
- Get correct payment status for order without any payments - #3605 by @jxltom
- Add default ordering by `id` for `CartLine` model - #3593 by @jxltom
- Fix "set password" email sent to customer created in the dashboard - #3688 by @Kwaidan00

### Dashboard 2.0

- ️Add taxes section - #3622 by @dominik-zeglen
- Add drag'n'drop image upload - #3611 by @dominik-zeglen
- Unify grid handling - #3520 by @dominik-zeglen
- Add component generator - #3670 by @dominik-zeglen
- Throw Typescript errors while snapshotting - #3611 by @dominik-zeglen
- Simplify mutation's error checking - #3589 by @dominik-zeglen
- Fix order cancelling - #3624 by @dominik-zeglen
- Fix logo placement - #3602 by @dominik-zeglen

### Other notable changes

- Register Celery task for updating exchange rates - #3599 by @jxltom
- Fix handling different attributes with the same slug - #3626 by @jxltom
- Add missing migrations for tax rate choices - #3629 by @jxltom
- Fix `TypeError` on calling `get_client_token` - #3660 by @michaljelonek
- Make shipping required as default when creating product types - #3655 by @jxltom
- Display payment status on customer's account page in Storefront 1.0 - #3637 by @jxltom
- Make order fields sequence in Dashboard 1.0 same as in Dashboard 2.0 - #3606 by @jxltom
- Fix returning products for homepage for the currently viewing user - #3598 by @jxltom
- Allow filtering payments by status in Dashboard 1.0 - #3608 by @jxltom
- Fix typo in the definition of order status - #3649 by @jxltom
- Add margin for order notes section - #3650 by @jxltom
- Fix logo position - #3609, #3616 by @jxltom
- Storefront visual improvements - #3696 by @piotrgrundas
- Fix product list price filter - #3697 by @Kwaidan00
- Redirect to success page after successful payment - #3693 by @Kwaidan00

## 2.2.0

### API

- Use `PermissionEnum` as input parameter type for `permissions` field - #3434 by @maarcingebala
- Add "authorize" and "charge" mutations for payments - #3426 by @jxltom
- Add alt text to product thumbnails and background images of collections and categories - #3429 by @fowczarek
- Fix passing decimal arguments = #3457 by @fowczarek
- Allow sorting products by the update date - #3470 by @jxltom
- Validate and clear the shipping method in draft order mutations - #3472 by @fowczarek
- Change tax rate field to choice field - #3478 by @fowczarek
- Allow filtering attributes by collections - #3508 by @maarcingebala
- Resolve to `None` when empty object ID was passed as mutation argument - #3497 by @maarcingebala
- Change `errors` field type from [Error] to [Error!] - #3489 by @fowczarek
- Support creating default variant for product types that don't use multiple variants - #3505 by @fowczarek
- Validate SKU when creating a default variant - #3555 by @fowczarek
- Extract enums to separate files - #3523 by @maarcingebala

### Core

- Add Stripe payment gateway - #3408 by @jxltom
- Add `first_name` and `last_name` fields to the `User` model - #3101 by @fowczarek
- Improve several payment validations - #3418 by @jxltom
- Optimize payments related database queries - #3455 by @jxltom
- Add publication date to collections - #3369 by @k-brk
- Fix hard-coded site name in order PDFs - #3526 by @NyanKiyoshi
- Update favicons to the new style - #3483 by @dominik-zeglen
- Fix migrations for default currency - #3235 by @bykof
- Remove Elasticsearch from `docker-compose.yml` - #3482 by @maarcingebala
- Resort imports in tests - #3471 by @jxltom
- Fix the no shipping orders payment crash on Stripe - #3550 by @NyanKiyoshi
- Bump backend dependencies - #3557 by @maarcingebala. This PR removes security issue CVE-2019-3498 which was present in Django 2.1.4. Saleor however wasn't vulnerable to this issue as it doesn't use the affected `django.views.defaults.page_not_found()` view.
- Generate random data using the default currency - #3512 by @stephenmoloney
- New translations:
  - Catalan
  - Serbian

### Dashboard 2.0

- Restyle product selection dialogs - #3499 by @dominik-zeglen, @maarcingebala
- Fix minor visual bugs in Dashboard 2.0 - #3433 by @dominik-zeglen
- Display warning if order draft has missing data - #3431 by @dominik-zeglen
- Add description field to collections - #3435 by @dominik-zeglen
- Add query batching - #3443 by @dominik-zeglen
- Use autocomplete fields in country selection - #3443 by @dominik-zeglen
- Add alt text to categories and collections - #3461 by @dominik-zeglen
- Use first and last name of a customer or staff member in UI - #3247 by @Bonifacy1, @dominik-zeglen
- Show error page if an object was not found - #3463 by @dominik-zeglen
- Fix simple product's inventory data saving bug - #3474 by @dominik-zeglen
- Replace `thumbnailUrl` with `thumbnail { url }` - #3484 by @dominik-zeglen
- Change "Feature on Homepage" switch behavior - #3481 by @dominik-zeglen
- Expand payment section in order view - #3502 by @dominik-zeglen
- Change TypeScript loader to speed up the build process - #3545 by @patrys

### Bugfixes

- Do not show `Pay For Order` if order is partly paid since partial payment is not supported - #3398 by @jxltom
- Fix attribute filters in the products category view - #3535 by @fowczarek
- Fix storybook dependencies conflict - #3544 by @dominik-zeglen

## 2.1.0

### API

- Change selected connection fields to lists - #3307 by @fowczarek
- Require pagination in connections - #3352 by @maarcingebala
- Replace Graphene view with a custom one - #3263 by @patrys
- Change `sortBy` parameter to use enum type - #3345 by @fowczarek
- Add `me` query to fetch data of a logged-in user - #3202, #3316 by @fowczarek
- Add `canFinalize` field to the Order type - #3356 by @fowczarek
- Extract resolvers and mutations to separate files - #3248 by @fowczarek
- Add VAT tax rates field to country - #3392 by @michaljelonek
- Allow creating orders without users - #3396 by @fowczarek

### Core

- Add Razorpay payment gatway - #3205 by @NyanKiyoshi
- Use standard tax rate as a default tax rate value - #3340 by @fowczarek
- Add description field to the Collection model - #3275 by @fowczarek
- Enforce the POST method on VAT rates fetching - #3337 by @NyanKiyoshi
- Generate thumbnails for category/collection background images - #3270 by @NyanKiyoshi
- Add warm-up support in product image creation mutation - #3276 by @NyanKiyoshi
- Fix error in the `populatedb` script when running it not from the project root - #3272 by @NyanKiyoshi
- Make Webpack rebuilds fast - #3290 by @patrys
- Skip installing Chromium to make deployment faster - #3227 by @jxltom
- Add default test runner - #3258 by @jxltom
- Add Transifex client to Pipfile - #3321 by @jxltom
- Remove additional pytest arguments in tox - #3338 by @jxltom
- Remove test warnings - #3339 by @jxltom
- Remove runtime warning when product has discount - #3310 by @jxltom
- Remove `django-graphene-jwt` warnings - #3228 by @jxltom
- Disable deprecated warnings - #3229 by @jxltom
- Add `AWS_S3_ENDPOINT_URL` setting to support DigitalOcean spaces. - #3281 by @hairychris
- Add `.gitattributes` file to hide diffs for generated files on Github - #3055 by @NyanKiyoshi
- Add database sequence reset to `populatedb` - #3406 by @michaljelonek
- Get authorized amount from succeeded auth transactions - #3417 by @jxltom
- Resort imports by `isort` - #3412 by @jxltom

### Dashboard 2.0

- Add confirmation modal when leaving view with unsaved changes - #3375 by @dominik-zeglen
- Add dialog loading and error states - #3359 by @dominik-zeglen
- Split paths and urls - #3350 by @dominik-zeglen
- Derive state from props in forms - #3360 by @dominik-zeglen
- Apply debounce to autocomplete fields - #3351 by @dominik-zeglen
- Use Apollo signatures - #3353 by @dominik-zeglen
- Add order note field in the order details view - #3346 by @dominik-zeglen
- Add app-wide progress bar - #3312 by @dominik-zeglen
- Ensure that all queries are built on top of TypedQuery - #3309 by @dominik-zeglen
- Close modal windows automatically - #3296 by @dominik-zeglen
- Move URLs to separate files - #3295 by @dominik-zeglen
- Add basic filters for products and orders list - #3237 by @Bonifacy1
- Fetch default currency from API - #3280 by @dominik-zeglen
- Add `displayName` property to components - #3238 by @Bonifacy1
- Add window titles - #3279 by @dominik-zeglen
- Add paginator component - #3265 by @dominik-zeglen
- Update Material UI to 3.6 - #3387 by @patrys
- Upgrade React, Apollo, Webpack and Babel - #3393 by @patrys
- Add pagination for required connections - #3411 by @dominik-zeglen

### Bugfixes

- Fix language codes - #3311 by @jxltom
- Fix resolving empty attributes list - #3293 by @maarcingebala
- Fix range filters not being applied - #3385 by @michaljelonek
- Remove timeout for updating image height - #3344 by @jxltom
- Return error if checkout was not found - #3289 by @maarcingebala
- Solve an auto-resize conflict between Materialize and medium-editor - #3367 by @adonig
- Fix calls to `ngettext_lazy` - #3380 by @patrys
- Filter preauthorized order from succeeded transactions - #3399 by @jxltom
- Fix incorrect country code in fixtures - #3349 by @bingimar
- Fix updating background image of a collection - #3362 by @fowczarek & @dominik-zeglen

### Docs

- Document settings related to generating thumbnails on demand - #3329 by @NyanKiyoshi
- Improve documentation for Heroku deployment - #3170 by @raybesiga
- Update documentation on Docker deployment - #3326 by @jxltom
- Document payment gateway configuration - #3376 by @NyanKiyoshi

## 2.0.0

### API

- Add mutation to delete a customer; add `isActive` field in `customerUpdate` mutation - #3177 by @maarcingebala
- Add mutations to manage authorization keys - #3082 by @maarcingebala
- Add queries for dashboard homepage - #3146 by @maarcingebala
- Allows user to unset homepage collection - #3140 by @oldPadavan
- Use enums as permission codes - #3095 by @the-bionic
- Return absolute image URLs - #3182 by @maarcingebala
- Add `backgroundImage` field to `CategoryInput` - #3153 by @oldPadavan
- Add `dateJoined` and `lastLogin` fields in `User` type - #3169 by @maarcingebala
- Separate `parent` input field from `CategoryInput` - #3150 by @akjanik
- Remove duplicated field in Order type - #3180 by @maarcingebala
- Handle empty `backgroundImage` field in API - #3159 by @maarcingebala
- Generate name-based slug in collection mutations - #3145 by @akjanik
- Remove products field from `collectionUpdate` mutation - #3141 by @oldPadavan
- Change `items` field in `Menu` type from connection to list - #3032 by @oldPadavan
- Make `Meta.description` required in `BaseMutation` - #3034 by @oldPadavan
- Apply `textwrap.dedent` to GraphQL descriptions - #3167 by @fowczarek

### Dashboard 2.0

- Add collection management - #3135 by @dominik-zeglen
- Add customer management - #3176 by @dominik-zeglen
- Add homepage view - #3155, #3178 by @Bonifacy1 and @dominik-zeglen
- Add product type management - #3052 by @dominik-zeglen
- Add site settings management - #3071 by @dominik-zeglen
- Escape node IDs in URLs - #3115 by @dominik-zeglen
- Restyle categories section - #3072 by @Bonifacy1

### Other

- Change relation between `ProductType` and `Attribute` models - #3097 by @maarcingebala
- Remove `quantity-allocated` generation in `populatedb` script - #3084 by @MartinSeibert
- Handle `Money` serialization - #3131 by @Pacu2
- Do not collect unnecessary static files - #3050 by @jxltom
- Remove host mounted volume in `docker-compose` - #3091 by @tiangolo
- Remove custom services names in `docker-compose` - #3092 by @tiangolo
- Replace COUNTRIES with countries.countries - #3079 by @neeraj1909
- Installing dev packages in docker since tests are needed - #3078 by @jxltom
- Remove comparing string in address-form-panel template - #3074 by @tomcio1205
- Move updating variant names to a Celery task - #3189 by @fowczarek

### Bugfixes

- Fix typo in `clean_input` method - #3100 by @the-bionic
- Fix typo in `ShippingMethod` model - #3099 by @the-bionic
- Remove duplicated variable declaration - #3094 by @the-bionic

### Docs

- Add createdb note to getting started for Windows - #3106 by @ajostergaard
- Update docs on pipenv - #3045 by @jxltom<|MERGE_RESOLUTION|>--- conflicted
+++ resolved
@@ -16,14 +16,11 @@
 - Use "esModuleInterop" flag in tsconfig to simplify imports - #4372 by @dominik-zeglen
 - Use hooks instead of class component in forms - #4374 by @dominik-zeglen
 - Drop csrf token header from API client - #4357 by @dominik-zeglen
-<<<<<<< HEAD
-- New translations:
-  - Icelandic
-=======
 - Improve vouchers ui - #4362 by @benekex2
 - Fix for random failing tests in test_discount - #4401 by @korycins
 - Fix internal error when users enters an invalid phone number in an address - #4404 by @NyanKiyoshi
->>>>>>> 25d815a2
+- New translations:
+  - Icelandic
 
 ## 2.7.0
 
