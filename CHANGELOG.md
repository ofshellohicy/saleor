--- conflicted
+++ resolved
@@ -44,9 +44,6 @@
 - Add default variant create to Product mutations - #3505 by @fowczarek
 - Fix attribute filters in parent category - #3535 by @fowczarek
 - Fixed the no shipping orders payment crash on Stripe - #3550 by @NyanKiyoshi
-<<<<<<< HEAD
-- Unique validation SKU when default variant create in GraphQL API - #3555 by @fowczarek
-=======
 - Change TypeScript loader to speed up the build process - #3545 by @patrys
 - Fix storybook dependencies conflict - #3544 by @dominik-zeglen
->>>>>>> 9b48cc95
+- Unique validation SKU when default variant create in GraphQL API - #3555 by @fowczarek