--- conflicted
+++ resolved
@@ -21,11 +21,8 @@
 - Order is no longer created when the payment was unsuccessful in the API - #4500 by @NyanKiyoshi
 - Fix navigation rwd - #4511 by @benekex2
 - Create general abstraction for object metadata - #4447 by @salwator
-<<<<<<< HEAD
+- Contrast improvements - #4508 by @benekex2
 - Allow selecting the number of rows displayed in dashboard's list views - #4414 by @benekex2
-=======
-- Contrast improvements - #4508 by @benekex2
->>>>>>> 7738985f
 
 ## 2.8.0
 
