# Changelog

All notable, unreleased changes to this project will be documented in this file. For the released changes, please visit the [Releases](https://github.com/mirumee/saleor/releases) page.

## [Unreleased]
- Add query contains only schema validation - #6827 by @fowczarek
- Add introspection caching - #6871 by @fowczarek
- Refactor plugins manager(add missing tracing, optimize imports, drop plugins manager from settings) - #6890 by @fowczarek
- Add CUSTOMER_UPDATED webhook, add addresses field to customer CUSTOMER_CREATED webhook - #6898 by @piotrgrundas
- Add missing span in PluginManager - #6900 by @fowczarek
- Fix Sentry reporting - #6902 by @fowczarek
- Fix removing page types in cleardb command - #6918 by @fowczarek
- Add possibility to apply discount to order/order line with status `DRAFT` - #6930 by @korycins
- Deprecate API fields `Order.discount`, `Order.discountName`, `Order.translatedDiscountName` - #6874 by @korycins
- Fix argument validation in page resolver - #6960 by @fowczarek
- Drop `data` field from checkout line model - #6961 by @fowczarek
- Add `PRODUCT_VARIANT_CREATED`, `PRODUCT_VARIANT_UPDATED`, `PRODUCT_VARIANT_DELETED` webhooks, fix attributes field for `PRODUCT_CREATED`, `PRODUCT_UPDATED` webhooks - #6963 by @piotrgrundas
- Fix `totalCount` on connection resolver without `first` or `last` - #6975 by @fowczarek
- Fix variant resolver on `DigitalContent` - #6983 by @fowczarek
- Fix race condition on `send_fulfillment-confirmation` - #6988 by @fowczarek
- Fix resolver by id and slug for product and product variant - #6985 by @d-wysocki
- Add optional support for reporting resource limits via a stub field in `shop` - #6967 by @NyanKiyoshi
- Allow to use `Bearer` as an authorization prefix - #6996 by @korycins
- Update checkout quantity when checkout lines are deleted - #7002 by @IKarbowiak
- Raise an error when the user is trying to sort products by rank without search - #7013 by @IKarbowiak
- Fix available shipping methods - return also weight methods without weight limits - #7021 by @IKarbowiak
- Remove redundant Opentracing spans - #6994 by @fowczarek
- Support setting value for AttributeValue mutations - #7037 by @piotrgrundas
- Validate discount value for percentage vouchers and sales - #7033 by @d-wysocki
- Optimize children field on Category type - #7045 by @IKarbowiak
- Added support for querying objects by metadata fields - #6683 by @LeOndaz
- Avoid using `get_plugins_manager` method - #7052 by @IKarbowiak
- Add field `languageCode` to types: `AccountInput`, `AccountRegisterInput`, `CheckoutCreateInput`, `CustomerInput`, `Order`, `User`. Add field `languageCodeEnum` to `Order` type. Add new mutation `CheckoutLanguageCodeUpdate`. Deprecate field `Order.languageCode`.  - #6609 by @korycins
- Add benchmarks for triggered product and variants webhooks - #7061 by @d-wysocki
- Extend `Transaction` type with gateway response and `Payment` type with filter - #7062 by @IKarbowiak
- Fix invalid tax rates for lines - #7058 by @IKarbowiak
- Allow seeing unconfirmed orders - #7072 by @IKarbowiak
- Raise GraphQLError when too big integer value is provided - #7076 by @IKarbowiak
<<<<<<< HEAD
- Remove html tags from product description_plaintext - #7094 by @d-wysocki
=======
- Performance upgrade on orders query with shipping and billing addresses - #7083 by @tomaszszymanski129
>>>>>>> 2829c31e

### Breaking
- Multichannel MVP: Multicurrency - #6242 by @fowczarek @d-wysocki
- Drop deprecated meta mutations - #6422 by @maarcingebala
- Drop deprecated service accounts and webhooks API - #6431 by @maarcingebala
- Drop deprecated fields from the `ProductVariant` type: `quantity`, `quantityAllocated`, `stockQuantity`, `isAvailable` - #6436 by @maarcingebala
- Drop authorization keys API - #6631 by @maarcingebala
- Drop `type` field from `AttributeValue` type - #6710 by @IKarbowiak
- Drop `apply_taxes_to_shipping_price_range` plugin hook - #6746 by @maarcingebala
- Drop `CHECKOUT_QUANTITY_CHANGED` webhook - #6797 by @d-wysocki
- Drop deprecated `taxRate` field from `ProductType` - #6795 by @d-wysocki
- Email interface as a plugin - #6301 by @korycins
- Remove resolving user's location from GeoIP; drop `PaymentInput.billingAddress` input field - #6784 by @maarcingebala
- Change the payload of the order webhook to handle discounts list, added fields: `Order.discounts`,
`OrderLine.unit_discount_amount`,`OrderLine.unit_discount_type`, `OrderLine.unit_discount_reason` , remove fields:
`Order.discount_amount`, `Order.discount_name`, `Order.translated_discount_name`- #6874 by @korycins
- Update checkout performance - introduce `CheckoutInfo` data class - #6958 by @IKarbowiak; Introduced changes in plugin methods definitions:
  - in the following methods, the `checkout` parameter changed to `checkout_info`:
    - `calculate_checkout_total`
    - `calculate_checkout_subtotal`
    - `calculate_checkout_shipping`
    - `get_checkout_shipping_tax_rate`
    - `calculate_checkout_line_total`
    - `calculate_checkout_line_unit_price`
    - `get_checkout_line_tax_rate`
    - `preprocess_order_creation`
  - additionally, `preprocess_order_creation` was extend with `lines_info` parameter
- Fix Avalara caching - #7036 by @fowczarek;
 - Introduced changes in plugin methods definitions:
    - `calculate_checkout_line_total`  was extended with `lines` parameter
    - `calculate_checkout_line_unit_price`  was extended with `lines` parameter
    - `get_checkout_line_tax_rate`  was extended with `lines` parameter
  To get proper taxes we should always send the whole checkout to Avalara.
- Remove triggering a webhook event `PRODUCT_UPDATED`  when calling `ProductVariantCreate` mutation.  Use `PRODUCT_VARIANT_CREATED` instead - #6963 by @piotrgrundas
- Remove triggering a webhook event `PRODUCT_UPDATED` when calling  `ProductVariantChannelListingUpdate` mutation. Use `PRODUCT_VARIANT_UPDATED` instead - #6963 by @piotrgrundas
- Refactor listing payment gateways - #7050 by @maarcingebala. Breaking changes in plugin methods: removed `get_payment_gateway` and `get_payment_gateway_for_checkout`; instead `get_payment_gateways` was added.
- Change error class in `CollectionBulkDelete` to `CollectionErrors` - #7061 by @d-wysocki
- Fix doubling price in checkout for products without tax - #7056 by @IKarbowiak
  - Introduce changes in plugins method:
    - `calculate_checkout_subtotal` has been dropped from plugins, for correct subtotal calculation, `calculate_checkout_line_total` must be set (manager method for calculating checkout subtotal uses `calculate_checkout_line_total` method)

### Other

- Fix creating translations with app - #6804 by @krzysztofwolski
- Add possibility to provide external payment ID during the conversion draft order to order - #6320 by @korycins
- Add basic rating for `Products` - #6284 by @korycins
- Add metadata to shipping zones and shipping methods - #6340 by @maarcingebala
- Add Page Types - #6261 by @IKarbowiak
- Migrate draftjs content to editorjs format - #6430 by @IKarbowiak
- Add editorjs sanitizer - #6456 by @IKarbowiak
- Add generic FileUpload mutation - #6470 by @IKarbowiak
- Order confirmation backend - #6498 by @tomaszszymanski129
- Fix password reset request - #6351 by @Manfred-Madelaine-pro, Ambroise and Pierre
- Refund products support - #6530 by @korycins
- Add possibility to exclude products from shipping method - #6506 by @korycins
- Add availableShippingMethods to the Shop type - #6551 by @IKarbowiak
- Add delivery time to shipping method - #6564 by @IKarbowiak
- Introduce file attributes - #6568 by @IKarbowiak
- Shipping zone description - #6653 by @tomaszszymanski129
- Add metadata to menu and menu item - #6648 by @tomaszszymanski129
- Get tax rate from plugins - #6649 by @IKarbowiak
- Added support for querying user by email - #6632 @LeOndaz
- Add order shipping tax rate - #6678 by @IKarbowiak
- Deprecate field `descriptionJSON` from `Product`, `Category`, `Collection` and field `contentJSON` from `Page` - #6692 by @d-wysocki
- Fix products visibility - #6704 by @IKarbowiak
- Introduce page reference attributes - #6624 by @IKarbowiak
- Introduce product reference attributes - #6711 by @IKarbowiak
- Add metadata to warehouse - #6727 by @d-wysocki
- Add page webhooks: `PAGE_CREATED`, `PAGE_UPDATED` and `PAGE_DELETED` - #6787 by @d-wysocki
- Add `PRODUCT_DELETED` webhook - #6794 by @d-wysocki
- Fix `product_updated` and `product_created` webhooks - #6798 by @d-wysocki
- Add interface for integrating the auth plugins - #6799 by @korycins
- Fix page `contentJson` field to return JSON - #6832 by @d-wysocki
- Add SendgridPlugin - #6793 by @korycins
- Add SearchRank to search product by name and description. New enum added to `ProductOrderField` - `RANK` - which returns results sorted by search rank - #6872 by @d-wysocki
- Allocate stocks for order lines in a bulk way - #6877 by @IKarbowiak
- Add product description_plaintext to populatedb - #6894 by @d-wysocki
- Add uploading video URLs to product's gallery - #6838 by @GrzegorzDerdak
- Deallocate stocks for order lines in a bulk way - #6896 by @IKarbowiak
- Prevent negative available quantity - #6897 by @d-wysocki
- Fix CheckoutLinesInfoByCheckoutTokenLoader dataloader - #6929 by @IKarbowiak
- Change the `app` query to return info about the currently authenticated app - #6928 by @d-wysocki
- Add default sorting by rank for search products - #6936 by @d-wysocki
- Fix exporting product description to xlsx - #6959 by @IKarbowiak
- Add `Shop.version` field to query API version - #6980 by @maarcingebala
- Return empty results when filtering by non-existing attribute - #7025 by @maarcingebala
- Add new authorization header `Authorization-Bearer` - #6998 by @korycins
- Add field `paymentMethodType` to `Payment` object - #7073 by @korycins

# 2.11.1

- Add support for Apple Pay on the web - #6466 by @korycins

## 2.11.0

### Features

- Add products export - #5255 by @IKarbowiak
- Add external apps support - #5767 by @korycins
- Invoices backend - #5732 by @tomaszszymanski129
- Adyen drop-in integration - #5914 by @korycins, @IKarbowiak
- Add a callback view to plugins - #5884 by @korycins
- Support pushing webhook events to message queues - #5940 by @patrys, @korycins
- Send a confirmation email when the order is canceled or refunded - #6017
- No secure cookie in debug mode - #6082 by @patrys, @orzechdev
- Add searchable and available for purchase flags to product - #6060 by @IKarbowiak
- Add `TotalPrice` to `OrderLine` - #6068 @fowczarek
- Add `PRODUCT_UPDATED` webhook event - #6100 by @tomaszszymanski129
- Search orders by GraphQL payment ID - #6135 by @korycins
- Search orders by a custom key provided by payment gateway - #6135 by @korycins
- Add ability to set a default product variant - #6140 by @tomaszszymanski129
- Allow product variants to be sortable - #6138 by @tomaszszymanski129
- Allow fetching stocks for staff users only with `MANAGE_ORDERS` permissions - #6139 by @fowczarek
- Add filtering to `ProductVariants` query and option to fetch variant by SKU in `ProductVariant` query - #6190 by @fowczarek
- Add filtering by Product IDs to `products` query - #6224 by @GrzegorzDerdak
- Add `change_currency` command - #6016 by @maarcingebala
- Add dummy credit card payment - #5822 by @IKarbowiak
- Add custom implementation of UUID scalar - #5646 by @koradon
- Add `AppTokenVerify` mutation - #5716 by @korycins

### Breaking Changes

- Refactored JWT support. Requires handling of JWT token in the storefront (a case when the backend returns the exception about the invalid token). - #5734, #5816 by @korycins
- New logging setup will now output JSON logs in production mode for ease of feeding them into log collection systems like Logstash or CloudWatch Logs - #5699 by @patrys
- Deprecate `WebhookEventType.CHECKOUT_QUANTITY_CHANGED` - #5837 by @korycins
- Anonymize and update order and payment fields; drop `PaymentSecureConfirm` mutation, drop Payment type fields: `extraData`, `billingAddress`, `billingEmail`, drop `gatewayResponse` from `Transaction` type - #5926 by @IKarbowiak
- Switch the HTTP stack from WSGI to ASGI based on Uvicorn - #5960 by @patrys
- Add `MANAGE_PRODUCT_TYPES_AND_ATTRIBUTES` permission, which is now required to access all attributes and product types related mutations - #6219 by @IKarbowiak

### Fixes

- Fix payment fields in order payload for webhooks - #5862 by @korycins
- Fix specific product voucher in draft orders - #5727 by @fowczarek
- Explicit country assignment in default shipping zones - #5736 by @maarcingebala
- Drop `json_content` field from the `Menu` model - #5761 by @maarcingebala
- Strip warehouse name in mutations - #5766 by @koradon
- Add missing order events during checkout flow - #5684 by @koradon
- Update Google Merchant to get tax rate based by plugin manager - #5823 by @gabmartinez
- Allow unicode in slug fields - #5877 by @IKarbowiak
- Fix empty plugin object result after `PluginUpdate` mutation - #5968 by @gabmartinez
- Allow finishing checkout when price amount is 0 - #6064 by @IKarbowiak
- Fix incorrect tax calculation for Avatax - #6035 by @korycins
- Fix incorrect calculation of subtotal with active Avatax - #6035 by @korycins
- Fix incorrect assignment of tax code for Avatax - #6035 by @korycins
- Do not allow negative product price - #6091 by @IKarbowiak
- Handle None as attribute value - #6092 by @IKarbowiak
- Fix for calling `order_created` before the order was saved - #6095 by @korycins
- Update default decimal places - #6098 by @IKarbowiak
- Avoid assigning the same pictures twice to a variant - #6112 by @IKarbowiak
- Fix crashing system when Avalara is improperly configured - #6117 by @IKarbowiak
- Fix for failing finalising draft order - #6133 by @korycins
- Remove corresponding draft order lines when variant is removing - #6119 by @IKarbowiak
- Update required perms for apps management - #6173 by @IKarbowiak
- Raise an error for an empty key in metadata - #6176 by @IKarbowiak
- Add attributes to product error - #6181 by @IKarbowiak
- Allow to add product variant with 0 price to draft order - #6189 by @IKarbowiak
- Fix deleting product when default variant is deleted - #6186 by @IKarbowiak
- Fix get unpublished products, product variants and collection as app - #6194 by @fowczarek
- Set `OrderFulfillStockInput` fields as required - #6196 by @IKarbowiak
- Fix attribute filtering by categories and collections - #6214 by @fowczarek
- Fix `is_visible` when `publication_date` is today - #6225 by @korycins
- Fix filtering products by multiple attributes - #6215 by @GrzegorzDerdak
- Add attributes validation while creating/updating a product's variant - #6269 by @GrzegorzDerdak
- Add metadata to page model - #6292 by @dominik-zeglen
- Fix for unnecesary attributes validation while updating simple product - #6300 by @GrzegorzDerdak
- Include order line total price to webhook payload - #6354 by @korycins
- Fix for fulfilling an order when product quantity equals allocated quantity - #6333 by @GrzegorzDerdak
- Fix for the ability to filter products on collection - #6363 by @GrzegorzDerdak

## 2.10.2

- Add command to change currencies in the database - #5906 by @d-wysocki

## 2.10.1

- Fix multiplied stock quantity - #5675 by @fowczarek
- Fix invalid allocation after migration - #5678 by @fowczarek
- Fix order mutations as app - #5680 by @fowczarek
- Prevent creating checkout/draft order with unpublished product - #5676 by @d-wysocki

## 2.10.0

- OpenTracing support - #5188 by @tomaszszymanski129
- Account confirmation email - #5126 by @tomaszszymanski129
- Relocate `Checkout` and `CheckoutLine` methods into separate module and update checkout related plugins to use them - #4980 by @krzysztofwolski
- Fix problem with free shipping voucher - #4942 by @IKarbowiak
- Add sub-categories to random data - #4949 by @IKarbowiak
- Deprecate `localized` field in Money type - #4952 by @IKarbowiak
- Fix for shipping API not applying taxes - #4913 by @kswiatek92
- Query object translation with only `manage_translation` permission - #4914 by @fowczarek
- Add customer note to draft orders API - #4973 by @IKarbowiak
- Allow to delete category and leave products - #4970 by @IKarbowiak
- Remove thumbnail generation from migration - #3494 by @kswiatek92
- Rename 'shipping_date' field in fulfillment model to 'created' - #2433 by @kswiatek92
- Reduce number of queries for 'checkoutComplete' mutation - #4989 by @IKarbowiak
- Force PyTest to ignore the environment variable containing the Django settings module - #4992 by @NyanKiyoshi
- Extend JWT token payload with user information - #4987 by @salwator
- Optimize the queries for product list in the dashboard - #4995 by @IKarbowiak
- Drop dashboard 1.0 - #5000 by @IKarbowiak
- Fixed serialization error on weight fields when running `loaddata` and `dumpdb` - #5005 by @NyanKiyoshi
- Fixed JSON encoding error on Google Analytics reporting - #5004 by @NyanKiyoshi
- Create custom field to translation, use new translation types in translations query - #5007 by @fowczarek
- Take allocated stock into account in `StockAvailability` filter - #5019 by @simonbru
- Generate matching postal codes for US addresses - #5033 by @maarcingebala
- Update debug toolbar - #5032 by @IKarbowiak
- Allow staff member to receive notification about customers orders - #4993 by @kswiatek92
- Add user's global id to the JWT payload - #5039 by @salwator
- Make middleware path resolving lazy - #5041 by @NyanKiyoshi
- Generate slug on saving the attribute value - #5055 by @fowczarek
- Fix order status after order update - #5072 by @fowczarek
- Extend top-level connection resolvers with ability to sort results - #5018 by @fowczarek
- Drop storefront 1.0 - #5043 by @IKarbowiak
- Replace permissions strings with enums - #5038 by @kswiatek92
- Remove gateways forms and templates - #5075 by @IKarbowiak
- Add `Wishlist` models and GraphQL endpoints - #5021 by @derenio
- Remove deprecated code - #5107 by @IKarbowiak
- Fix voucher start date filtering - #5133 by @dominik-zeglen
- Search by sku in products query - #5117 by @fowczarek
- Send fulfillment update email - #5118 by @IKarbowiak
- Add address query - #5148 by @kswiatek92
- Add `checkout_quantity_changed` webhook - #5042 by @derenio
- Remove unnecessary `manage_orders` permission - #5142 by @kswiatek92
- Mutation to change the user email - #5076 by @kswiatek92
- Add MyPy checks - #5150 by @IKarbowiak
- Move extracting user or service account to utils - #5152 by @kswiatek92
- Deprecate order status/created arguments - #5076 by @kswiatek92
- Fix getting title field in page mutations #5160 by @maarcingebala
- Copy public and private metadata from the checkout to the order upon creation - #5165 by @dankolbman
- Add warehouses and stocks- #4986 by @szewczykmira
- Add permission groups - #5176, #5513 by @IKarbowiak
- Drop `gettext` occurrences - #5189 by @IKarbowiak
- Fix `product_created` webhook - #5187 by @dzkb
- Drop unused resolver `resolve_availability` - #5190 by @maarcingebala
- Fix permission for `checkoutCustomerAttach` mutation - #5192 by @maarcingebala
- Restrict access to user field - #5194 by @maarcingebala
- Unify permission for service account API client in test - #5197 by @fowczarek
- Add additional confirmation step to `checkoutComplete` mutation - #5179 by @salwator
- Allow sorting warehouses by name - #5211 by @dominik-zeglen
- Add anonymization to GraphQL's `webhookSamplePayload` endpoint - #5161 @derenio
- Add slug to `Warehouse`, `Product` and `ProductType` models - #5196 by @IKarbowiak
- Add mutation for assigning, unassigning shipping zones to warehouse - #5217 by @kswiatek92
- Fix passing addresses to `PaymentData` objects - #5223 by @maarcingebala
- Return `null` when querying `me` as an anonymous user - #5231 by @maarcingebala
- Added `PLAYGROUND_ENABLED` environment variable/setting to allow to enable the GraphQL playground when `DEBUG` is disabled - #5254 by @NyanKiyoshi
- Fix access to order query when request from service account - #5258 by @fowczarek
- Customer shouldn't be able to see draft orders by token - #5259 by @fowczarek
- Customer shouldn't be able to query checkout with another customer - #5268 by @fowczarek
- Added integration support of Jaeger Tracing - #5282 by @NyanKiyoshi
- Return `null` when querying `me` as an anonymous user - #5231 as @maarcingebala
- Add `fulfillment created` webhook - @szewczykmira
- Unify metadata API - #5178 by @fowczarek
- Add compiled versions of emails to the repository - #5260 by @tomaszszymanski129
- Add required prop to fields where applicable - #5293 by @dominik-zeglen
- Drop `get_absolute_url` methods - #5299 by @IKarbowiak
- Add `--force` flag to `cleardb` command - #5302 by @maarcingebala
- Require non-empty message in `orderAddNote` mutation - #5316 by @maarcingebala
- Stock management refactor - #5323 by @IKarbowiak
- Add discount error codes - #5348 by @IKarbowiak
- Add benchmarks to checkout mutations - #5339 by @fowczarek
- Add pagination tests - #5363 by @fowczarek
- Add ability to assign multiple warehouses in mutations to create/update a shipping zone - #5399 by @fowczarek
- Add filter by ids to the `warehouses` query - #5414 by @fowczarek
- Add shipping rate price validation - #5411 by @kswiatek92
- Remove unused settings and environment variables - #5420 by @maarcingebala
- Add product price validation - #5413 by @kswiatek92
- Add attribute validation to `attributeAssign` mutation - #5423 by @kswiatek92
- Add possibility to update/delete more than one item in metadata - #5446 by @koradon
- Check if image exists before validating - #5425 by @kswiatek92
- Fix warehouses query not working without id - #5441 by @koradon
- Add `accountErrors` to `CreateToken` mutation - #5437, #5465 by @koradon
- Raise `GraphQLError` if filter has invalid IDs - #5460 by @gabmartinez
- Use `AccountErrorCode.INVALID_CREDENTIALS` instead of `INVALID_PASSWORD` - #5495 by @koradon
- Add tests for pagination - #5468 by @koradon
- Add `Job` abstract model and interface - #5510 by @IKarbowiak
- Refactor implementation of allocation - #5445 by @fowczarek
- Fix `WeightScalar` - #5530 by @koradon
- Add `OrderFulfill` mutation - #5525 by @fowczarek
- Add "It Works" page - #5494 by @IKarbowiak and @dominik-zeglen
- Extend errors in `OrderFulfill` mutation - #5553 by @fowczarek
- Refactor `OrderCancel` mutation for multiple warehouses - #5554 by @fowczarek
- Add negative weight validation - #5564 by @fowczarek
- Add error when user pass empty object as address - #5585 by @fowczarek
- Fix payment creation without shipping method - #5444 by @d-wysocki
- Fix checkout and order flow with variant without inventory tracking - #5599 by @fowczarek
- Fixed JWT expired token being flagged as unhandled error rather than handled. - #5603 by @NyanKiyoshi
- Refactor read-only middleware - #5602 by @maarcingebala
- Fix availability for variants without inventory tracking - #5605 by @fowczarek
- Drop support for configuring Vatlayer plugin from settings file. - #5614 by @korycins
- Add ability to query category, collection or product by slug - #5574 by @koradon
- Add `quantityAvailable` field to `ProductVariant` type - #5628 by @fowczarek
- Use tags rather than time-based logs for information on requests - #5608 by @NyanKiyoshi

## 2.9.0

### API

- Add mutation to change customer's first name last name - #4489 by @fowczarek
- Add mutation to delete customer's account - #4494 by @fowczarek
- Add mutation to change customer's password - #4656 by @fowczarek
- Add ability to customize email sender address in emails sent by Saleor - #4820 by @NyanKiyoshi
- Add ability to filter attributes per global ID - #4640 by @NyanKiyoshi
- Add ability to search product types by value (through the name) - #4647 by @NyanKiyoshi
- Add queries and mutation for serving and saving the configuration of all plugins - #4576 by @korycins
- Add `redirectUrl` to staff and user create mutations - #4717 by @fowczarek
- Add error codes to mutations responses - #4676 by @Kwaidan00
- Add translations to countries in `shop` query - #4732 by @fowczarek
- Add support for sorting product by their attribute values through given attribute ID - #4740 by @NyanKiyoshi
- Add descriptions for queries and query arguments - #4758 by @maarcingebala
- Add support for Apollo Federation - #4825 by @salwator
- Add mutation to create multiple product variants at once - #4735 by @fowczarek
- Add default value to custom errors - #4797 by @fowczarek
- Extend `availablePaymentGateways` field with gateways' configuration data - #4774 by @salwator
- Change `AddressValidationRules` API - #4655 by @Kwaidan00
- Use search in a consistent way; add sort by product type name and publication status to `products` query. - #4715 by @fowczarek
- Unify `menuItemMove` mutation with other reordering mutations - #4734 by @NyanKiyoshi
- Don't create an order when the payment was unsuccessful - #4500 by @NyanKiyoshi
- Don't require shipping information in checkout for digital orders - #4573 by @NyanKiyoshi
- Drop `manage_users` permission from the `permissions` query - #4854 by @maarcingebala
- Deprecate `inCategory` and `inCollection` attributes filters in favor of `filter` argument - #4700 by @NyanKiyoshi & @khalibloo
- Remove `PaymentGatewayEnum` from the schema, as gateways now are dynamic plugins - #4756 by @salwator
- Require `manage_products` permission to query `costPrice` and `stockQuantity` fields - #4753 by @NyanKiyoshi
- Refactor account mutations - #4510, #4668 by @fowczarek
- Fix generating random avatars when updating staff accounts - #4521 by @maarcingebala
- Fix updating JSON menu representation in mutations - #4524 by @maarcingebala
- Fix setting variant's `priceOverride` and `costPrice` to `null` - #4754 by @NyanKiyoshi
- Fix fetching staff user without `manage_users` permission - #4835 by @fowczarek
- Ensure that a GraphQL query is a string - #4836 by @nix010
- Add ability to configure the password reset link - #4863 by @fowczarek
- Fixed a performance issue where Saleor would sometimes run huge, unneeded prefetches when resolving categories or collections - #5291 by @NyanKiyoshi
- uWSGI now forces the django application to directly load on startup instead of being lazy - #5357 by @NyanKiyoshi

### Core

- Add enterprise-grade attributes management - #4351 by @dominik-zeglen and @NyanKiyoshi
- Add extensions manager - #4497 by @korycins
- Add service accounts - backend support - #4689 by @korycins
- Add support for webhooks - #4731 by @korycins
- Migrate the attributes mapping from HStore to many-to-many relation - #4663 by @NyanKiyoshi
- Create general abstraction for object metadata - #4447 by @salwator
- Add metadata to `Order` and `Fulfillment` models - #4513, #4866 by @szewczykmira
- Migrate the tax calculations to plugins - #4497 by @korycins
- Rewrite payment gateways using plugin architecture - #4669 by @salwator
- Rewrite Stripe integration to use PaymentIntents API - #4606 by @salwator
- Refactor password recovery system - #4617 by @fowczarek
- Add functionality to sort products by their "minimal variant price" - #4416 by @derenio
- Add voucher's "once per customer" feature - #4442 by @fowczarek
- Add validations for minimum password length in settings - #4735 by @fowczarek
- Add form to configure payments in the dashboard - #4807 by @szewczykmira
- Change `unique_together` in `AttributeValue` - #4805 by @fowczarek
- Change max length of SKU to 255 characters - #4811 by @lex111
- Distinguish `OrderLine` product name and variant name - #4702 by @fowczarek
- Fix updating order status after automatic fulfillment of digital products - #4709 by @korycins
- Fix error when updating or creating a sale with missing required values - #4778 by @NyanKiyoshi
- Fix error filtering pages by URL in the dashboard 1.0 - #4776 by @NyanKiyoshi
- Fix display of the products tax rate in the details page of dashboard 1.0 - #4780 by @NyanKiyoshi
- Fix adding the same product into a collection multiple times - #4518 by @NyanKiyoshi
- Fix crash when placing an order when a customer happens to have the same address more than once - #4824 by @NyanKiyoshi
- Fix time zone based tests - #4468 by @fowczarek
- Fix serializing empty URLs as a string when creating menu items - #4616 by @maarcingebala
- The invalid IP address in HTTP requests now fallback to the requester's IP address. - #4597 by @NyanKiyoshi
- Fix product variant update with current attribute values - #4936 by @fowczarek
- Update checkout last field and add auto now fields to save with update_fields parameter - #5177 by @IKarbowiak

### Dashboard 2.0

- Allow selecting the number of rows displayed in dashboard's list views - #4414 by @benekex2
- Add ability to toggle visible columns in product list - #4608 by @dominik-zeglen
- Add voucher settings - #4556 by @benekex2
- Contrast improvements - #4508 by @benekex2
- Display menu item form errors - #4551 by @dominik-zeglen
- Do not allow random IDs to appear in snapshots - #4495 by @dominik-zeglen
- Input UI changes - #4542 by @benekex2
- Implement new menu design - #4476 by @benekex2
- Refetch attribute list after closing modal - #4615 by @dominik-zeglen
- Add config for Testcafe - #4553 by @dominik-zeglen
- Fix product type taxes select - #4453 by @benekex2
- Fix form reloading - #4467 by @dominik-zeglen
- Fix voucher limit value when checkbox unchecked - #4456 by @benekex2
- Fix searches and pickers - #4487 by @dominik-zeglen
- Fix dashboard menu styles - #4491 by @benekex2
- Fix menu responsiveness - #4511 by @benekex2
- Fix loosing focus while typing in the product description field - #4549 by @dominik-zeglen
- Fix MUI warnings - #4588 by @dominik-zeglen
- Fix bulk action checkboxes - #4618 by @dominik-zeglen
- Fix rendering user avatar when it's empty #4546 by @maarcingebala
- Remove Dashboard 2.0 files form Saleor repository - #4631 by @dominik-zeglen
- Fix CreateToken mutation to use NonNull on errors field #5415 by @gabmartinez

### Other notable changes

- Replace Pipenv with Poetry - #3894 by @michaljelonek
- Upgrade `django-prices` to v2.1 - #4639 by @NyanKiyoshi
- Disable reports from uWSGI about broken pipe and write errors from disconnected clients - #4596 by @NyanKiyoshi
- Fix the random failures of `populatedb` trying to create users with an existing email - #4769 by @NyanKiyoshi
- Enforce `pydocstyle` for Python docstrings over the project - #4562 by @NyanKiyoshi
- Move Django Debug Toolbar to dev requirements - #4454 by @derenio
- Change license for artwork to CC-BY 4.0
- New translations:
  - Greek

## 2.8.0

### Core

- Avatax backend support - #4310 by @korycins
- Add ability to store used payment sources in gateways (first implemented in Braintree) - #4195 by @salwator
- Add ability to specify a minimal quantity of checkout items for a voucher - #4427 by @fowczarek
- Change the type of start and end date fields from Date to DateTime - #4293 by @fowczarek
- Revert the custom dynamic middlewares - #4452 by @NyanKiyoshi

### Dashboard 2.0

- UX improvements in Vouchers section - #4362 by @benekex2
- Add company address configuration - #4432 by @benekex2
- Require name when saving a custom list filter - #4269 by @benekex2
- Use `esModuleInterop` flag in `tsconfig.json` to simplify imports - #4372 by @dominik-zeglen
- Use hooks instead of a class component in forms - #4374 by @dominik-zeglen
- Drop CSRF token header from API client - #4357 by @dominik-zeglen
- Fix various bugs in the product section - #4429 by @dominik-zeglen

### Other notable changes

- Fix error when creating a checkout with voucher code - #4292 by @NyanKiyoshi
- Fix error when users enter an invalid phone number in an address - #4404 by @NyanKiyoshi
- Fix error when adding a note to an anonymous order - #4319 by @NyanKiyoshi
- Fix gift card duplication error in the `populatedb` script - #4336 by @fowczarek
- Fix vouchers apply once per order - #4339 by @fowczarek
- Fix discount tests failing at random - #4401 by @korycins
- Add `SPECIFIC_PRODUCT` type to `VoucherType` - #4344 by @fowczarek
- New translations:
  - Icelandic
- Refactored the backend side of `checkoutCreate` to improve performances and prevent side effects over the user's checkout if the checkout creation was to fail. - #4367 by @NyanKiyoshi
- Refactored the logic of cleaning the checkout shipping method over the API, so users do not lose the shipping method when updating their checkout. If the shipping method becomes invalid, it will be replaced by the cheapest available. - #4367 by @NyanKiyoshi & @szewczykmira
- Refactored process of getting available shipping methods to make it easier to understand and prevent human-made errors. - #4367 by @NyanKiyoshi
- Moved 3D secure option to Braintree plugin configuration and update config structure mechanism - #4751 by @salwator

## 2.7.0

### API

- Create order only when payment is successful - #4154 by @NyanKiyoshi
- Order Events containing order lines or fulfillment lines now return the line object in the GraphQL API - #4114 by @NyanKiyoshi
- GraphQL now prints exceptions to stderr as well as returning them or not - #4148 by @NyanKiyoshi
- Refactored API resolvers to static methods with root typing - #4155 by @NyanKiyoshi
- Add phone validation in the GraphQL API to handle the library upgrade - #4156 by @NyanKiyoshi

### Core

- Add basic Gift Cards support in the backend - #4025 by @fowczarek
- Add the ability to sort products within a collection - #4123 by @NyanKiyoshi
- Implement customer events - #4094 by @NyanKiyoshi
- Merge "authorize" and "capture" operations - #4098 by @korycins, @NyanKiyoshi
- Separate the Django middlewares from the GraphQL API middlewares - #4102 by @NyanKiyoshi, #4186 by @cmiacz

### Dashboard 2.0

- Add navigation section - #4012 by @dominik-zeglen
- Add filtering on product list - #4193 by @dominik-zeglen
- Add filtering on orders list - #4237 by @dominik-zeglen
- Change input style and improve Storybook stories - #4115 by @dominik-zeglen
- Migrate deprecated fields in Dashboard 2.0 - #4121 by @benekex2
- Add multiple select checkbox - #4133, #4146 by @benekex2
- Rename menu items in Dashboard 2.0 - #4172 by @benekex2
- Category delete modal improvements - #4171 by @benekex2
- Close modals on click outside - #4236 - by @benekex2
- Use date localize hook in translations - #4202 by @dominik-zeglen
- Unify search API - #4200 by @dominik-zeglen
- Default default PAGINATE_BY - #4238 by @dominik-zeglen
- Create generic filtering interface - #4221 by @dominik-zeglen
- Add default state to rich text editor = #4281 by @dominik-zeglen
- Fix translation discard button - #4109 by @benekex2
- Fix draftail options and icons - #4132 by @benekex2
- Fix typos and messages in Dashboard 2.0 - #4168 by @benekex2
- Fix view all orders button - #4173 by @benekex2
- Fix visibility card view - #4198 by @benekex2
- Fix query refetch after selecting an object in list - #4272 by @dominik-zeglen
- Fix image selection in variants - #4270 by @benekex2
- Fix collection search - #4267 by @dominik-zeglen
- Fix quantity height in draft order edit - #4273 by @benekex2
- Fix checkbox clickable area size - #4280 by @dominik-zeglen
- Fix breaking object selection in menu section - #4282 by @dominik-zeglen
- Reset selected items when tab switch - #4268 by @benekex2

### Other notable changes

- Add support for Google Cloud Storage - #4127 by @chetabahana
- Adding a nonexistent variant to checkout no longer crashes - #4166 by @NyanKiyoshi
- Disable storage of Celery results - #4169 by @NyanKiyoshi
- Disable polling in Playground - #4188 by @maarcingebala
- Cleanup code for updated function names and unused argument - #4090 by @jxltom
- Users can now add multiple "Add to Cart" forms in a single page - #4165 by @NyanKiyoshi
- Fix incorrect argument in `get_client_token` in Braintree integration - #4182 by @maarcingebala
- Fix resolving attribute values when transforming them to HStore - #4161 by @maarcingebala
- Fix wrong calculation of subtotal in cart page - #4145 by @korycins
- Fix margin calculations when product/variant price is set to zero - #4170 by @MahmoudRizk
- Fix applying discounts in checkout's subtotal calculation in API - #4192 by @maarcingebala
- Fix GATEWAYS_ENUM to always contain all implemented payment gateways - #4108 by @koradon

## 2.6.0

### API

- Add unified filtering interface in resolvers - #3952, #4078 by @korycins
- Add mutations for bulk actions - #3935, #3954, #3967, #3969, #3970 by @akjanik
- Add mutation for reordering menu items - #3958 by @NyanKiyoshi
- Optimize queries for single nodes - #3968 @NyanKiyoshi
- Refactor error handling in mutations #3891 by @maarcingebala & @akjanik
- Specify mutation permissions through Meta classes - #3980 by @NyanKiyoshi
- Unify pricing access in products and variants - #3948 by @NyanKiyoshi
- Use only_fields instead of exclude_fields in type definitions - #3940 by @michaljelonek
- Prefetch collections when getting sales of a bunch of products - #3961 by @NyanKiyoshi
- Remove unnecessary dedents from GraphQL schema so new Playground can work - #4045 by @salwator
- Restrict resolving payment by ID - #4009 @NyanKiyoshi
- Require `checkoutId` for updating checkout's shipping and billing address - #4074 by @jxltom
- Handle errors in `TokenVerify` mutation - #3981 by @fowczarek
- Unify argument names in types and resolvers - #3942 by @NyanKiyoshi

### Core

- Use Black as the default code formatting tool - #3852 by @krzysztofwolski and @NyanKiyoshi
- Dropped Python 3.5 support - #4028 by @korycins
- Rename Cart to Checkout - #3963 by @michaljelonek
- Use data classes to exchange data with payment gateways - #4028 by @korycins
- Refactor order events - #4018 by @NyanKiyoshi

### Dashboard 2.0

- Add bulk actions - #3955 by @dominik-zeglen
- Add user avatar management - #4030 by @benekex2
- Add navigation drawer support on mobile devices - #3839 by @benekex2
- Fix rendering validation errors in product form - #4024 by @benekex2
- Move dialog windows to query string rather than router paths - #3953 by @dominik-zeglen
- Update order events types - #4089 by @jxltom
- Code cleanup by replacing render props with react hooks - #4010 by @dominik-zeglen

### Other notable changes

- Add setting to enable Django Debug Toolbar - #3983 by @koradon
- Use newest GraphQL Playground - #3971 by @salwator
- Ensure adding to quantities in the checkout is respecting the limits - #4005 by @NyanKiyoshi
- Fix country area choices - #4008 by @fowczarek
- Fix price_range_as_dict function - #3999 by @zodiacfireworks
- Fix the product listing not showing in the voucher when there were products selected - #4062 by @NyanKiyoshi
- Fix crash in Dashboard 1.0 when updating an order address's phone number - #4061 by @NyanKiyoshi
- Reduce the time of tests execution by using dummy password hasher - #4083 by @korycins
- Set up explicit **hash** function - #3979 by @akjanik
- Unit tests use none as media root - #3975 by @korycins
- Update file field styles with materializecss template filter - #3998 by @zodiacfireworks
- New translations:
  - Albanian
  - Colombian Spanish
  - Lithuanian

## 2.5.0

### API

- Add query to fetch draft orders - #3809 by @michaljelonek
- Add bulk delete mutations - #3838 by @michaljelonek
- Add `languageCode` enum to API - #3819 by @michaljelonek, #3854 by @jxltom
- Duplicate address instances in checkout mutations - #3866 by @pawelzar
- Restrict access to `orders` query for unauthorized users - #3861 by @pawelzar
- Support setting address as default in address mutations - #3787 by @jxltom
- Fix phone number validation in GraphQL when country prefix not given - #3905 by @patrys
- Report pretty stack traces in DEBUG mode - #3918 by @patrys

### Core

- Drop support for Django 2.1 and Django 1.11 (previous LTS) - #3929 by @patrys
- Fulfillment of digital products - #3868 by @korycins
- Introduce avatars for staff accounts - #3878 by @pawelzar
- Refactor the account avatars path from a relative to absolute - #3938 by @NyanKiyoshi

### Dashboard 2.0

- Add translations section - #3884 by @dominik-zeglen
- Add light/dark theme - #3856 by @dominik-zeglen
- Add customer's address book view - #3826 by @dominik-zeglen
- Add "Add variant" button on the variant details page = #3914 by @dominik-zeglen
- Add back arrows in "Configure" subsections - #3917 by @dominik-zeglen
- Display avatars in staff views - #3922 by @dominik-zeglen
- Prevent user from changing his own status and permissions - #3922 by @dominik-zeglen
- Fix crashing product create view - #3837, #3910 by @dominik-zeglen
- Fix layout in staff members details page - #3857 by @dominik-zeglen
- Fix unfocusing rich text editor - #3902 by @dominik-zeglen
- Improve accessibility - #3856 by @dominik-zeglen

### Other notable changes

- Improve user and staff management in dashboard 1.0 - #3781 by @jxltom
- Fix default product tax rate in Dashboard 1.0 - #3880 by @pawelzar
- Fix logo in docs - #3928 by @michaljelonek
- Fix name of logo file - #3867 by @jxltom
- Fix variants for juices in example data - #3926 by @michaljelonek
- Fix alignment of the cart dropdown on new bootstrap version - #3937 by @NyanKiyoshi
- Refactor the account avatars path from a relative to absolute - #3938 by @NyanKiyoshi
- New translations:
  - Armenian
  - Portuguese
  - Swahili
  - Thai

## 2.4.0

### API

- Add model translations support in GraphQL API - #3789 by @michaljelonek
- Add mutations to manage addresses for authenticated customers - #3772 by @Kwaidan00, @maarcingebala
- Add mutation to apply vouchers in checkout - #3739 by @Kwaidan00
- Add thumbnail field to `OrderLine` type - #3737 by @michaljelonek
- Add a query to fetch order by token - #3740 by @michaljelonek
- Add city choices and city area type to address validator API - #3788 by @jxltom
- Fix access to unpublished objects in API - #3724 by @Kwaidan00
- Fix bug where errors are not returned when creating fulfillment with a non-existent order line - #3777 by @jxltom
- Fix `productCreate` mutation when no product type was provided - #3804 by @michaljelonek
- Enable database search in products query - #3736 by @michaljelonek
- Use authenticated user's email as default email in creating checkout - #3726 by @jxltom
- Generate voucher code if it wasn't provided in mutation - #3717 by @Kwaidan00
- Improve limitation of vouchers by country - #3707 by @michaljelonek
- Only include canceled fulfillments for staff in fulfillment API - #3778 by @jxltom
- Support setting address as when creating customer address #3782 by @jxltom
- Fix generating slug from title - #3816 by @maarcingebala
- Add `variant` field to `OrderLine` type - #3820 by @maarcingebala

### Core

- Add JSON fields to store rich-text content - #3756 by @michaljelonek
- Add function to recalculate total order weight - #3755 by @Kwaidan00, @maarcingebala
- Unify cart creation logic in API and Django views - #3761, #3790 by @maarcingebala
- Unify payment creation logic in API and Django views - #3715 by @maarcingebala
- Support partially charged and refunded payments - #3735 by @jxltom
- Support partial fulfillment of ordered items - #3754 by @jxltom
- Fix applying discounts when a sale has no end date - #3595 by @cprinos

### Dashboard 2.0

- Add "Discounts" section - #3654 by @dominik-zeglen
- Add "Pages" section; introduce Draftail WYSIWYG editor - #3751 by @dominik-zeglen
- Add "Shipping Methods" section - #3770 by @dominik-zeglen
- Add support for date and datetime components - #3708 by @dominik-zeglen
- Restyle app layout - #3811 by @dominik-zeglen

### Other notable changes

- Unify model field names related to models' public access - `publication_date` and `is_published` - #3706 by @michaljelonek
- Improve filter orders by payment status - #3749 @jxltom
- Refactor translations in emails - #3701 by @Kwaidan00
- Use exact image versions in docker-compose - #3742 by @ashishnitinpatil
- Sort order payment and history in descending order - #3747 by @jxltom
- Disable style-loader in dev mode - #3720 by @jxltom
- Add ordering to shipping method - #3806 by @michaljelonek
- Add missing type definition for dashboard 2.0 - #3776 by @jxltom
- Add header and footer for checkout success pages #3752 by @jxltom
- Add instructions for using local assets in Docker - #3723 by @michaljelonek
- Update S3 deployment documentation to include CORS configuration note - #3743 by @NyanKiyoshi
- Fix missing migrations for is_published field of product and page model - #3757 by @jxltom
- Fix problem with l10n in Braintree payment gateway template - #3691 by @Kwaidan00
- Fix bug where payment is not filtered from active ones when creating payment - #3732 by @jxltom
- Fix incorrect cart badge location - #3786 by @jxltom
- Fix storefront styles after bootstrap is updated to 4.3.1 - #3753 by @jxltom
- Fix logo size in different browser and devices with different sizes - #3722 by @jxltom
- Rename dumpdata file `db.json` to `populatedb_data.json` - #3810 by @maarcingebala
- Prefetch collections for product availability - #3813 by @michaljelonek
- Bump django-graphql-jwt - #3814 by @michaljelonek
- Fix generating slug from title - #3816 by @maarcingebala
- New translations:
  - Estonian
  - Indonesian

## 2.3.1

- Fix access to private variant fields in API - #3773 by maarcingebala
- Limit access of quantity and allocated quantity to staff in GraphQL API #3780 by @jxltom

## 2.3.0

### API

- Return user's last checkout in the `User` type - #3578 by @fowczarek
- Automatically assign checkout to the logged in user - #3587 by @fowczarek
- Expose `chargeTaxesOnShipping` field in the `Shop` type - #3603 by @fowczarek
- Expose list of enabled payment gateways - #3639 by @fowczarek
- Validate uploaded files in a unified way - #3633 by @fowczarek
- Add mutation to trigger fetching tax rates - #3622 by @fowczarek
- Use USERNAME_FIELD instead of hard-code email field when resolving user - #3577 by @jxltom
- Require variant and quantity fields in `CheckoutLineInput` type - #3592 by @jxltom
- Preserve order of nodes in `get_nodes_or_error` function - #3632 by @jxltom
- Add list mutations for `Voucher` and `Sale` models - #3669 by @michaljelonek
- Use proper type for countries in `Voucher` type - #3664 by @michaljelonek
- Require email in when creating checkout in API - #3667 by @michaljelonek
- Unify returning errors in the `tokenCreate` mutation - #3666 by @michaljelonek
- Use `Date` field in Sale/Voucher inputs - #3672 by @michaljelonek
- Refactor checkout mutations - #3610 by @fowczarek
- Refactor `clean_instance`, so it does not returns errors anymore - #3597 by @akjanik
- Handle GraphqQL syntax errors - #3576 by @jxltom

### Core

- Refactor payments architecture - #3519 by @michaljelonek
- Improve Docker and `docker-compose` configuration - #3657 by @michaljelonek
- Allow setting payment status manually for dummy gateway in Storefront 1.0 - #3648 by @jxltom
- Infer default transaction kind from operation type - #3646 by @jxltom
- Get correct payment status for order without any payments - #3605 by @jxltom
- Add default ordering by `id` for `CartLine` model - #3593 by @jxltom
- Fix "set password" email sent to customer created in the dashboard - #3688 by @Kwaidan00

### Dashboard 2.0

- ️Add taxes section - #3622 by @dominik-zeglen
- Add drag'n'drop image upload - #3611 by @dominik-zeglen
- Unify grid handling - #3520 by @dominik-zeglen
- Add component generator - #3670 by @dominik-zeglen
- Throw Typescript errors while snapshotting - #3611 by @dominik-zeglen
- Simplify mutation's error checking - #3589 by @dominik-zeglen
- Fix order cancelling - #3624 by @dominik-zeglen
- Fix logo placement - #3602 by @dominik-zeglen

### Other notable changes

- Register Celery task for updating exchange rates - #3599 by @jxltom
- Fix handling different attributes with the same slug - #3626 by @jxltom
- Add missing migrations for tax rate choices - #3629 by @jxltom
- Fix `TypeError` on calling `get_client_token` - #3660 by @michaljelonek
- Make shipping required as default when creating product types - #3655 by @jxltom
- Display payment status on customer's account page in Storefront 1.0 - #3637 by @jxltom
- Make order fields sequence in Dashboard 1.0 same as in Dashboard 2.0 - #3606 by @jxltom
- Fix returning products for homepage for the currently viewing user - #3598 by @jxltom
- Allow filtering payments by status in Dashboard 1.0 - #3608 by @jxltom
- Fix typo in the definition of order status - #3649 by @jxltom
- Add margin for order notes section - #3650 by @jxltom
- Fix logo position - #3609, #3616 by @jxltom
- Storefront visual improvements - #3696 by @piotrgrundas
- Fix product list price filter - #3697 by @Kwaidan00
- Redirect to success page after successful payment - #3693 by @Kwaidan00

## 2.2.0

### API

- Use `PermissionEnum` as input parameter type for `permissions` field - #3434 by @maarcingebala
- Add "authorize" and "charge" mutations for payments - #3426 by @jxltom
- Add alt text to product thumbnails and background images of collections and categories - #3429 by @fowczarek
- Fix passing decimal arguments = #3457 by @fowczarek
- Allow sorting products by the update date - #3470 by @jxltom
- Validate and clear the shipping method in draft order mutations - #3472 by @fowczarek
- Change tax rate field to choice field - #3478 by @fowczarek
- Allow filtering attributes by collections - #3508 by @maarcingebala
- Resolve to `None` when empty object ID was passed as mutation argument - #3497 by @maarcingebala
- Change `errors` field type from [Error] to [Error!] - #3489 by @fowczarek
- Support creating default variant for product types that don't use multiple variants - #3505 by @fowczarek
- Validate SKU when creating a default variant - #3555 by @fowczarek
- Extract enums to separate files - #3523 by @maarcingebala

### Core

- Add Stripe payment gateway - #3408 by @jxltom
- Add `first_name` and `last_name` fields to the `User` model - #3101 by @fowczarek
- Improve several payment validations - #3418 by @jxltom
- Optimize payments related database queries - #3455 by @jxltom
- Add publication date to collections - #3369 by @k-brk
- Fix hard-coded site name in order PDFs - #3526 by @NyanKiyoshi
- Update favicons to the new style - #3483 by @dominik-zeglen
- Fix migrations for default currency - #3235 by @bykof
- Remove Elasticsearch from `docker-compose.yml` - #3482 by @maarcingebala
- Resort imports in tests - #3471 by @jxltom
- Fix the no shipping orders payment crash on Stripe - #3550 by @NyanKiyoshi
- Bump backend dependencies - #3557 by @maarcingebala. This PR removes security issue CVE-2019-3498 which was present in Django 2.1.4. Saleor however wasn't vulnerable to this issue as it doesn't use the affected `django.views.defaults.page_not_found()` view.
- Generate random data using the default currency - #3512 by @stephenmoloney
- New translations:
  - Catalan
  - Serbian

### Dashboard 2.0

- Restyle product selection dialogs - #3499 by @dominik-zeglen, @maarcingebala
- Fix minor visual bugs in Dashboard 2.0 - #3433 by @dominik-zeglen
- Display warning if order draft has missing data - #3431 by @dominik-zeglen
- Add description field to collections - #3435 by @dominik-zeglen
- Add query batching - #3443 by @dominik-zeglen
- Use autocomplete fields in country selection - #3443 by @dominik-zeglen
- Add alt text to categories and collections - #3461 by @dominik-zeglen
- Use first and last name of a customer or staff member in UI - #3247 by @Bonifacy1, @dominik-zeglen
- Show error page if an object was not found - #3463 by @dominik-zeglen
- Fix simple product's inventory data saving bug - #3474 by @dominik-zeglen
- Replace `thumbnailUrl` with `thumbnail { url }` - #3484 by @dominik-zeglen
- Change "Feature on Homepage" switch behavior - #3481 by @dominik-zeglen
- Expand payment section in order view - #3502 by @dominik-zeglen
- Change TypeScript loader to speed up the build process - #3545 by @patrys

### Bugfixes

- Do not show `Pay For Order` if order is partly paid since partial payment is not supported - #3398 by @jxltom
- Fix attribute filters in the products category view - #3535 by @fowczarek
- Fix storybook dependencies conflict - #3544 by @dominik-zeglen

## 2.1.0

### API

- Change selected connection fields to lists - #3307 by @fowczarek
- Require pagination in connections - #3352 by @maarcingebala
- Replace Graphene view with a custom one - #3263 by @patrys
- Change `sortBy` parameter to use enum type - #3345 by @fowczarek
- Add `me` query to fetch data of a logged-in user - #3202, #3316 by @fowczarek
- Add `canFinalize` field to the Order type - #3356 by @fowczarek
- Extract resolvers and mutations to separate files - #3248 by @fowczarek
- Add VAT tax rates field to country - #3392 by @michaljelonek
- Allow creating orders without users - #3396 by @fowczarek

### Core

- Add Razorpay payment gatway - #3205 by @NyanKiyoshi
- Use standard tax rate as a default tax rate value - #3340 by @fowczarek
- Add description field to the Collection model - #3275 by @fowczarek
- Enforce the POST method on VAT rates fetching - #3337 by @NyanKiyoshi
- Generate thumbnails for category/collection background images - #3270 by @NyanKiyoshi
- Add warm-up support in product image creation mutation - #3276 by @NyanKiyoshi
- Fix error in the `populatedb` script when running it not from the project root - #3272 by @NyanKiyoshi
- Make Webpack rebuilds fast - #3290 by @patrys
- Skip installing Chromium to make deployment faster - #3227 by @jxltom
- Add default test runner - #3258 by @jxltom
- Add Transifex client to Pipfile - #3321 by @jxltom
- Remove additional pytest arguments in tox - #3338 by @jxltom
- Remove test warnings - #3339 by @jxltom
- Remove runtime warning when product has discount - #3310 by @jxltom
- Remove `django-graphene-jwt` warnings - #3228 by @jxltom
- Disable deprecated warnings - #3229 by @jxltom
- Add `AWS_S3_ENDPOINT_URL` setting to support DigitalOcean spaces. - #3281 by @hairychris
- Add `.gitattributes` file to hide diffs for generated files on Github - #3055 by @NyanKiyoshi
- Add database sequence reset to `populatedb` - #3406 by @michaljelonek
- Get authorized amount from succeeded auth transactions - #3417 by @jxltom
- Resort imports by `isort` - #3412 by @jxltom

### Dashboard 2.0

- Add confirmation modal when leaving view with unsaved changes - #3375 by @dominik-zeglen
- Add dialog loading and error states - #3359 by @dominik-zeglen
- Split paths and urls - #3350 by @dominik-zeglen
- Derive state from props in forms - #3360 by @dominik-zeglen
- Apply debounce to autocomplete fields - #3351 by @dominik-zeglen
- Use Apollo signatures - #3353 by @dominik-zeglen
- Add order note field in the order details view - #3346 by @dominik-zeglen
- Add app-wide progress bar - #3312 by @dominik-zeglen
- Ensure that all queries are built on top of TypedQuery - #3309 by @dominik-zeglen
- Close modal windows automatically - #3296 by @dominik-zeglen
- Move URLs to separate files - #3295 by @dominik-zeglen
- Add basic filters for products and orders list - #3237 by @Bonifacy1
- Fetch default currency from API - #3280 by @dominik-zeglen
- Add `displayName` property to components - #3238 by @Bonifacy1
- Add window titles - #3279 by @dominik-zeglen
- Add paginator component - #3265 by @dominik-zeglen
- Update Material UI to 3.6 - #3387 by @patrys
- Upgrade React, Apollo, Webpack and Babel - #3393 by @patrys
- Add pagination for required connections - #3411 by @dominik-zeglen

### Bugfixes

- Fix language codes - #3311 by @jxltom
- Fix resolving empty attributes list - #3293 by @maarcingebala
- Fix range filters not being applied - #3385 by @michaljelonek
- Remove timeout for updating image height - #3344 by @jxltom
- Return error if checkout was not found - #3289 by @maarcingebala
- Solve an auto-resize conflict between Materialize and medium-editor - #3367 by @adonig
- Fix calls to `ngettext_lazy` - #3380 by @patrys
- Filter preauthorized order from succeeded transactions - #3399 by @jxltom
- Fix incorrect country code in fixtures - #3349 by @bingimar
- Fix updating background image of a collection - #3362 by @fowczarek & @dominik-zeglen

### Docs

- Document settings related to generating thumbnails on demand - #3329 by @NyanKiyoshi
- Improve documentation for Heroku deployment - #3170 by @raybesiga
- Update documentation on Docker deployment - #3326 by @jxltom
- Document payment gateway configuration - #3376 by @NyanKiyoshi

## 2.0.0

### API

- Add mutation to delete a customer; add `isActive` field in `customerUpdate` mutation - #3177 by @maarcingebala
- Add mutations to manage authorization keys - #3082 by @maarcingebala
- Add queries for dashboard homepage - #3146 by @maarcingebala
- Allows user to unset homepage collection - #3140 by @oldPadavan
- Use enums as permission codes - #3095 by @the-bionic
- Return absolute image URLs - #3182 by @maarcingebala
- Add `backgroundImage` field to `CategoryInput` - #3153 by @oldPadavan
- Add `dateJoined` and `lastLogin` fields in `User` type - #3169 by @maarcingebala
- Separate `parent` input field from `CategoryInput` - #3150 by @akjanik
- Remove duplicated field in Order type - #3180 by @maarcingebala
- Handle empty `backgroundImage` field in API - #3159 by @maarcingebala
- Generate name-based slug in collection mutations - #3145 by @akjanik
- Remove products field from `collectionUpdate` mutation - #3141 by @oldPadavan
- Change `items` field in `Menu` type from connection to list - #3032 by @oldPadavan
- Make `Meta.description` required in `BaseMutation` - #3034 by @oldPadavan
- Apply `textwrap.dedent` to GraphQL descriptions - #3167 by @fowczarek

### Dashboard 2.0

- Add collection management - #3135 by @dominik-zeglen
- Add customer management - #3176 by @dominik-zeglen
- Add homepage view - #3155, #3178 by @Bonifacy1 and @dominik-zeglen
- Add product type management - #3052 by @dominik-zeglen
- Add site settings management - #3071 by @dominik-zeglen
- Escape node IDs in URLs - #3115 by @dominik-zeglen
- Restyle categories section - #3072 by @Bonifacy1

### Other

- Change relation between `ProductType` and `Attribute` models - #3097 by @maarcingebala
- Remove `quantity-allocated` generation in `populatedb` script - #3084 by @MartinSeibert
- Handle `Money` serialization - #3131 by @Pacu2
- Do not collect unnecessary static files - #3050 by @jxltom
- Remove host mounted volume in `docker-compose` - #3091 by @tiangolo
- Remove custom services names in `docker-compose` - #3092 by @tiangolo
- Replace COUNTRIES with countries.countries - #3079 by @neeraj1909
- Installing dev packages in docker since tests are needed - #3078 by @jxltom
- Remove comparing string in address-form-panel template - #3074 by @tomcio1205
- Move updating variant names to a Celery task - #3189 by @fowczarek

### Bugfixes

- Fix typo in `clean_input` method - #3100 by @the-bionic
- Fix typo in `ShippingMethod` model - #3099 by @the-bionic
- Remove duplicated variable declaration - #3094 by @the-bionic

### Docs

- Add createdb note to getting started for Windows - #3106 by @ajostergaard
- Update docs on pipenv - #3045 by @jxltom<|MERGE_RESOLUTION|>--- conflicted
+++ resolved
@@ -36,11 +36,8 @@
 - Fix invalid tax rates for lines - #7058 by @IKarbowiak
 - Allow seeing unconfirmed orders - #7072 by @IKarbowiak
 - Raise GraphQLError when too big integer value is provided - #7076 by @IKarbowiak
-<<<<<<< HEAD
 - Remove html tags from product description_plaintext - #7094 by @d-wysocki
-=======
 - Performance upgrade on orders query with shipping and billing addresses - #7083 by @tomaszszymanski129
->>>>>>> 2829c31e
 
 ### Breaking
 - Multichannel MVP: Multicurrency - #6242 by @fowczarek @d-wysocki
