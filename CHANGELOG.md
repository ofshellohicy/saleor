# Changelog

All notable, unreleased changes to this project will be documented in this file. For the released changes, please visit the [Releases](https://github.com/mirumee/saleor/releases) page.

## [Unreleased]

- Relocate Checkout and CheckoutLine methods into separate module and update checkout related plugins to use them - #4980 by @krzysztofwolski
- Fix problem with free shipping voucher - #4942 by @IKarbowiak
- Add sub-categories to random data - #4949 by @IKarbowiak
- Deprecate `localized` field in Money type - #4952 by @IKarbowiak
- Fix for shipping api doesn't apply taxes - #4913 by @kswiatek92
- Query object translation with only manage_translation permission - #4914 by @fowczarek
- Add customer note to draft orders api - #4973 by @IKarbowiak
- Allow to delete category and leave products - #4970 by @IKarbowiak
- Remove thumbnail generation from migration - #3494 by @kswiatek92
- Rename 'shipping_date' field in fulfillment model to 'created' - #2433 by @kswiatek92
- Reduce number of queries for 'completeCheckout' mutation - #4989 by @IKarbowiak
- Now force pytest to ignore the environment variable containing the django settings module - #4992 by @NyanKiyoshi
- Extend JWT token payload with user information - #4987 by @salwator
- Optimize the queries for product list in the dashboard - #4995 by @IKarbowiak
- Drop dashboard 1.0 - #5000 by @IKarbowiak
- Fixed serialization error on weight fields when running `loaddata` and `dumpdb` - #5005 by @NyanKiyoshi
- Fixed JSON encoding error on Google Analytics reporting - #5004 by @NyanKiyoshi
- Create custom field to translation, use new translation types in translations query - #5007 by @fowczarek
- Take allocated stock in account in `StockAvailability` filter - #5019 by @simonbru
- Generate matching postal codes for US addresses - #5033 by @maarcingebala
- Update debug toolbar - #5032 by @IKarbowiak
- Allow staff member to receive notification about customers orders - #4993 by @kswiatek92
- JWT payload now contains user global id - #5039 by @salwator
- Made middleware path resolving lazy and refactored middleware names - #5041 by @NyanKiyoshi
- Generate slug in attribute value save - #5055 by @fowczarek
- Fix order status after order update - #5072 by @fowczarek
<<<<<<< HEAD
- Add `Wishlist` models and GraphQL endpoints - #5021 by @derenio
=======
- Extend top-level connection resolvers with ability to sort results - #5018 by @fowczarek
- Drop storefront 1.0 - #5043 by @IKarbowiak
- Replace permissions strings with enums - #5038 by @kswiatek92
- Remove gateways forms and templates - #5075 by @IKarbowiak
>>>>>>> 3d3b2a70

## 2.9.0

### API

- Add mutation to change customer's first name last name - #4489 by @fowczarek
- Add mutation to delete customer's account - #4494 by @fowczarek
- Add mutation to change customer's password - #4656 by @fowczarek
- Add ability to customize email sender address in emails sent by Saleor - #4820 by @NyanKiyoshi
- Add ability to filter attributes per global ID - #4640 by @NyanKiyoshi
- Add ability to search product types by value (through the name) - #4647 by @NyanKiyoshi
- Add queries and mutation for serving and saving the configuration of all plugins - #4576 by @korycins
- Add `redirectUrl` to staff and user create mutations - #4717 by @fowczarek
- Add error codes to mutations responses - #4676 by @Kwaidan00
- Add translations to countries in `shop` query - #4732 by @fowczarek
- Add support for sorting product by their attribute values through given attribute ID - #4740 by @NyanKiyoshi
- Add descriptions for queries and query arguments - #4758 by @maarcingebala
- Add support for Apollo Federation - #4825 by @salwator
- Add mutation to create multiple product variants at once - #4735 by @fowczarek
- Add default value to custom errors - #4797 by @fowczarek
- Extend `availablePaymentGateways` field with gateways' configuration data - #4774 by @salwator
- Change `AddressValidationRules` API - #4655 by @Kwaidan00
- Use search in a consistent way; add sort by product type name and publication status to `products` query. - #4715 by @fowczarek
- Unify `menuItemMove` mutation with other reordering mutations - #4734 by @NyanKiyoshi
- Don't create an order when the payment was unsuccessful - #4500 by @NyanKiyoshi
- Don't require shipping information in checkout for digital orders - #4573 by @NyanKiyoshi
- Drop `manage_users` permission from the `permissions` query - #4854 by @maarcingebala
- Deprecate `inCategory` and `inCollection` attributes filters in favor of `filter` argument - #4700 by @NyanKiyoshi & @khalibloo
- Remove `PaymentGatewayEnum` from the schema, as gateways now are dynamic plugins - #4756 by @salwator
- Require `manage_products` permission to query `costPrice` and `stockQuantity` fields - #4753 by @NyanKiyoshi
- Refactor account mutations - #4510, #4668 by @fowczarek
- Fix generating random avatars when updating staff accounts - #4521 by @maarcingebala
- Fix updating JSON menu representation in mutations - #4524 by @maarcingebala
- Fix setting variant's `priceOverride` and `costPrice` to `null` - #4754 by @NyanKiyoshi
- Fix fetching staff user without `manage_users` permission - #4835 by @fowczarek
- Ensure that a GraphQL query is a string - #4836 by @nix010
- Add ability to configure the password reset link - #4863 by @fowczarek

### Core

- Add enterprise-grade attributes management - #4351 by @dominik-zeglen and @NyanKiyoshix
- Add extensions manager - #4497 by @korycins
- Add service accounts - backend support - #4689 by @korycins
- Add support for webhooks - #4731 by @korycins
- Migrate the attributes mapping from HStore to many-to-many relation - #4663 by @NyanKiyoshi
- Create general abstraction for object metadata - #4447 by @salwator
- Add metadata to `Order` and `Fulfillment` models - #4513, #4866 by @szewczykmira
- Migrate the tax calculations to plugins - #4497 by @korycins
- Rewrite payment gateways using plugin architecture - #4669 by @salwator
- Rewrite Stripe integration to use PaymentIntents API - #4606 by @salwator
- Refactor password recovery system - #4617 by @fowczarek
- Add functionality to sort products by their "minimal variant price" - #4416 by @derenio
- Add voucher's "once per customer" feature - #4442 by @fowczarek
- Add validations for minimum password length in settings - #4735 by @fowczarek
- Add form to configure payments in the dashboard - #4807 by @szewczykmira
- Change `unique_together` in `AttributeValue` - #4805 by @fowczarek
- Change max length of SKU to 255 characters - #4811 by @lex111
- Distinguish `OrderLine` product name and variant name - #4702 by @fowczarek
- Fix updating order status after automatic fulfillment of digital products - #4709 by @korycins
- Fix error when updating or creating a sale with missing required values - #4778 by @NyanKiyoshi
- Fix error filtering pages by URL in the dashboard 1.0 - #4776 by @NyanKiyoshi
- Fix display of the products tax rate in the details page of dashboard 1.0 - #4780 by @NyanKiyoshi
- Fix adding the same product into a collection multiple times - #4518 by @NyanKiyoshi
- Fix crash when placing an order when a customer happens to have the same address more than once - #4824 by @NyanKiyoshi
- Fix time zone based tests - #4468 by @fowczarek
- Fix serializing empty URLs as a string when creating menu items - #4616 by @maarcingebala
- The invalid IP address in HTTP requests now fallback to the requester's IP address. - #4597 by @NyanKiyoshi
- Fix product variant update with current attribute values - #4936 by @fowczarek

### Dashboard 2.0

- Allow selecting the number of rows displayed in dashboard's list views - #4414 by @benekex2
- Add ability to toggle visible columns in product list - #4608 by @dominik-zeglen
- Add voucher settings - #4556 by @benekex2
- Contrast improvements - #4508 by @benekex2
- Display menu item form errors - #4551 by @dominik-zeglen
- Do not allow random IDs to appear in snapshots - #4495 by @dominik-zeglen
- Input UI changes - #4542 by @benekex2
- Implement new menu design - #4476 by @benekex2
- Refetch attribute list after closing modal - #4615 by @dominik-zeglen
- Add config for Testcafe - #4553 by @dominik-zeglen
- Fix product type taxes select - #4453 by @benekex2
- Fix form reloading - #4467 by @dominik-zeglen
- Fix voucher limit value when checkbox unchecked - #4456 by @benekex2
- Fix searches and pickers - #4487 by @dominik-zeglen
- Fix dashboard menu styles - #4491 by @benekex2
- Fix menu responsiveness - #4511 by @benekex2
- Fix loosing focus while typing in the product description field - #4549 by @dominik-zeglen
- Fix MUI warnings - #4588 by @dominik-zeglen
- Fix bulk action checkboxes - #4618 by @dominik-zeglen
- Fix rendering user avatar when it's empty #4546 by @maarcingebala
- Remove Dashboard 2.0 files form Saleor repository - #4631 by @dominik-zeglen

### Other notable changes

- Replace Pipenv with Poetry - #3894 by @michaljelonek
- Upgrade `django-prices` to v2.1 - #4639 by @NyanKiyoshi
- Disable reports from uWSGI about broken pipe and write errors from disconnected clients - #4596 by @NyanKiyoshi
- Fix the random failures of `populatedb` trying to create users with an existing email - #4769 by @NyanKiyoshi
- Enforce `pydocstyle` for Python docstrings over the project - #4562 by @NyanKiyoshi
- Move Django Debug Toolbar to dev requirements - #4454 by @derenio
- Change license for artwork to CC-BY 4.0
- New translations:
  - Greek

## 2.8.0

### Core

- Avatax backend support - #4310 by @korycins
- Add ability to store used payment sources in gateways (first implemented in Braintree) - #4195 by @salwator
- Add ability to specify a minimal quantity of checkout items for a voucher - #4427 by @fowczarek
- Change the type of start and end date fields from Date to DateTime - #4293 by @fowczarek
- Revert the custom dynamic middlewares - #4452 by @NyanKiyoshi

### Dashboard 2.0

- UX improvements in Vouchers section - #4362 by @benekex2
- Add company address configuration - #4432 by @benekex2
- Require name when saving a custom list filter - #4269 by @benekex2
- Use `esModuleInterop` flag in `tsconfig.json` to simplify imports - #4372 by @dominik-zeglen
- Use hooks instead of a class component in forms - #4374 by @dominik-zeglen
- Drop CSRF token header from API client - #4357 by @dominik-zeglen
- Fix various bugs in the product section - #4429 by @dominik-zeglen

### Other notable changes

- Fix error when creating a checkout with voucher code - #4292 by @NyanKiyoshi
- Fix error when users enter an invalid phone number in an address - #4404 by @NyanKiyoshi
- Fix error when adding a note to an anonymous order - #4319 by @NyanKiyoshi
- Fix gift card duplication error in the `populatedb` script - #4336 by @fowczarek
- Fix vouchers apply once per order - #4339 by @fowczarek
- Fix discount tests failing at random - #4401 by @korycins
- Add `SPECIFIC_PRODUCT` type to `VoucherType` - #4344 by @fowczarek
- New translations:
  - Icelandic
- Refactored the backend side of `checkoutCreate` to improve performances and prevent side effects over the user's checkout if the checkout creation was to fail. - #4367 by @NyanKiyoshi
- Refactored the logic of cleaning the checkout shipping method over the API, so users do not lose the shipping method when updating their checkout. If the shipping method becomes invalid, it will be replaced by the cheapest available. - #4367 by @NyanKiyoshi & @szewczykmira
- Refactored process of getting available shipping methods to make it easier to understand and prevent human-made errors. - #4367 by @NyanKiyoshi
- Moved 3D secure option to Braintree plugin configuration and update config structure mechanism - #4751 by @salwator

## 2.7.0

### API

- Create order only when payment is successful - #4154 by @NyanKiyoshi
- Order Events containing order lines or fulfillment lines now return the line object in the GraphQL API - #4114 by @NyanKiyoshi
- GraphQL now prints exceptions to stderr as well as returning them or not - #4148 by @NyanKiyoshi
- Refactored API resolvers to static methods with root typing - #4155 by @NyanKiyoshi
- Add phone validation in the GraphQL API to handle the library upgrade - #4156 by @NyanKiyoshi

### Core

- Add basic Gift Cards support in the backend - #4025 by @fowczarek
- Add the ability to sort products within a collection - #4123 by @NyanKiyoshi
- Implement customer events - #4094 by @NyanKiyoshi
- Merge "authorize" and "capture" operations - #4098 by @korycins, @NyanKiyoshi
- Separate the Django middlewares from the GraphQL API middlewares - #4102 by @NyanKiyoshi, #4186 by @cmiacz

### Dashboard 2.0

- Add navigation section - #4012 by @dominik-zeglen
- Add filtering on product list - #4193 by @dominik-zeglen
- Add filtering on orders list - #4237 by @dominik-zeglen
- Change input style and improve Storybook stories - #4115 by @dominik-zeglen
- Migrate deprecated fields in Dashboard 2.0 - #4121 by @benekex2
- Add multiple select checkbox - #4133, #4146 by @benekex2
- Rename menu items in Dashboard 2.0 - #4172 by @benekex2
- Category delete modal improvements - #4171 by @benekex2
- Close modals on click outside - #4236 - by @benekex2
- Use date localize hook in translations - #4202 by @dominik-zeglen
- Unify search API - #4200 by @dominik-zeglen
- Default default PAGINATE_BY - #4238 by @dominik-zeglen
- Create generic filtering interface - #4221 by @dominik-zeglen
- Add default state to rich text editor = #4281 by @dominik-zeglen
- Fix translation discard button - #4109 by @benekex2
- Fix draftail options and icons - #4132 by @benekex2
- Fix typos and messages in Dashboard 2.0 - #4168 by @benekex2
- Fix view all orders button - #4173 by @benekex2
- Fix visibility card view - #4198 by @benekex2
- Fix query refetch after selecting an object in list - #4272 by @dominik-zeglen
- Fix image selection in variants - #4270 by @benekex2
- Fix collection search - #4267 by @dominik-zeglen
- Fix quantity height in draft order edit - #4273 by @benekex2
- Fix checkbox clickable area size - #4280 by @dominik-zeglen
- Fix breaking object selection in menu section - #4282 by @dominik-zeglen
- Reset selected items when tab switch - #4268 by @benekex2

### Other notable changes

- Add support for Google Cloud Storage - #4127 by @chetabahana
- Adding a nonexistent variant to checkout no longer crashes - #4166 by @NyanKiyoshi
- Disable storage of Celery results - #4169 by @NyanKiyoshi
- Disable polling in Playground - #4188 by @maarcingebala
- Cleanup code for updated function names and unused argument - #4090 by @jxltom
- Users can now add multiple "Add to Cart" forms in a single page - #4165 by @NyanKiyoshi
- Fix incorrect argument in `get_client_token` in Braintree integration - #4182 by @maarcingebala
- Fix resolving attribute values when transforming them to HStore - #4161 by @maarcingebala
- Fix wrong calculation of subtotal in cart page - #4145 by @korycins
- Fix margin calculations when product/variant price is set to zero - #4170 by @MahmoudRizk
- Fix applying discounts in checkout's subtotal calculation in API - #4192 by @maarcingebala
- Fix GATEWAYS_ENUM to always contain all implemented payment gateways - #4108 by @koradon

## 2.6.0

### API

- Add unified filtering interface in resolvers - #3952, #4078 by @korycins
- Add mutations for bulk actions - #3935, #3954, #3967, #3969, #3970 by @akjanik
- Add mutation for reordering menu items - #3958 by @NyanKiyoshi
- Optimize queries for single nodes - #3968 @NyanKiyoshi
- Refactor error handling in mutations #3891 by @maarcingebala & @akjanik
- Specify mutation permissions through Meta classes - #3980 by @NyanKiyoshi
- Unify pricing access in products and variants - #3948 by @NyanKiyoshi
- Use only_fields instead of exclude_fields in type definitions - #3940 by @michaljelonek
- Prefetch collections when getting sales of a bunch of products - #3961 by @NyanKiyoshi
- Remove unnecessary dedents from GraphQL schema so new Playground can work - #4045 by @salwator
- Restrict resolving payment by ID - #4009 @NyanKiyoshi
- Require `checkoutId` for updating checkout's shipping and billing address - #4074 by @jxltom
- Handle errors in `TokenVerify` mutation - #3981 by @fowczarek
- Unify argument names in types and resolvers - #3942 by @NyanKiyoshi

### Core

- Use Black as the default code formatting tool - #3852 by @krzysztofwolski and @NyanKiyoshi
- Dropped Python 3.5 support - #4028 by @korycins
- Rename Cart to Checkout - #3963 by @michaljelonek
- Use data classes to exchange data with payment gateways - #4028 by @korycins
- Refactor order events - #4018 by @NyanKiyoshi

### Dashboard 2.0

- Add bulk actions - #3955 by @dominik-zeglen
- Add user avatar management - #4030 by @benekex2
- Add navigation drawer support on mobile devices - #3839 by @benekex2
- Fix rendering validation errors in product form - #4024 by @benekex2
- Move dialog windows to query string rather than router paths - #3953 by @dominik-zeglen
- Update order events types - #4089 by @jxltom
- Code cleanup by replacing render props with react hooks - #4010 by @dominik-zeglen

### Other notable changes

- Add setting to enable Django Debug Toolbar - #3983 by @koradon
- Use newest GraphQL Playground - #3971 by @salwator
- Ensure adding to quantities in the checkout is respecting the limits - #4005 by @NyanKiyoshi
- Fix country area choices - #4008 by @fowczarek
- Fix price_range_as_dict function - #3999 by @zodiacfireworks
- Fix the product listing not showing in the voucher when there were products selected - #4062 by @NyanKiyoshi
- Fix crash in Dashboard 1.0 when updating an order address's phone number - #4061 by @NyanKiyoshi
- Reduce the time of tests execution by using dummy password hasher - #4083 by @korycins
- Set up explicit **hash** function - #3979 by @akjanik
- Unit tests use none as media root - #3975 by @korycins
- Update file field styles with materializecss template filter - #3998 by @zodiacfireworks
- New translations:
  - Albanian
  - Colombian Spanish
  - Lithuanian

## 2.5.0

### API

- Add query to fetch draft orders - #3809 by @michaljelonek
- Add bulk delete mutations - #3838 by @michaljelonek
- Add `languageCode` enum to API - #3819 by @michaljelonek, #3854 by @jxltom
- Duplicate address instances in checkout mutations - #3866 by @pawelzar
- Restrict access to `orders` query for unauthorized users - #3861 by @pawelzar
- Support setting address as default in address mutations - #3787 by @jxltom
- Fix phone number validation in GraphQL when country prefix not given - #3905 by @patrys
- Report pretty stack traces in DEBUG mode - #3918 by @patrys

### Core

- Drop support for Django 2.1 and Django 1.11 (previous LTS) - #3929 by @patrys
- Fulfillment of digital products - #3868 by @korycins
- Introduce avatars for staff accounts - #3878 by @pawelzar
- Refactor the account avatars path from a relative to absolute - #3938 by @NyanKiyoshi

### Dashboard 2.0

- Add translations section - #3884 by @dominik-zeglen
- Add light/dark theme - #3856 by @dominik-zeglen
- Add customer's address book view - #3826 by @dominik-zeglen
- Add "Add variant" button on the variant details page = #3914 by @dominik-zeglen
- Add back arrows in "Configure" subsections - #3917 by @dominik-zeglen
- Display avatars in staff views - #3922 by @dominik-zeglen
- Prevent user from changing his own status and permissions - #3922 by @dominik-zeglen
- Fix crashing product create view - #3837, #3910 by @dominik-zeglen
- Fix layout in staff members details page - #3857 by @dominik-zeglen
- Fix unfocusing rich text editor - #3902 by @dominik-zeglen
- Improve accessibility - #3856 by @dominik-zeglen

### Other notable changes

- Improve user and staff management in dashboard 1.0 - #3781 by @jxltom
- Fix default product tax rate in Dashboard 1.0 - #3880 by @pawelzar
- Fix logo in docs - #3928 by @michaljelonek
- Fix name of logo file - #3867 by @jxltom
- Fix variants for juices in example data - #3926 by @michaljelonek
- Fix alignment of the cart dropdown on new bootstrap version - #3937 by @NyanKiyoshi
- Refactor the account avatars path from a relative to absolute - #3938 by @NyanKiyoshi
- New translations:
  - Armenian
  - Portuguese
  - Swahili
  - Thai

## 2.4.0

### API

- Add model translations support in GraphQL API - #3789 by @michaljelonek
- Add mutations to manage addresses for authenticated customers - #3772 by @Kwaidan00, @maarcingebala
- Add mutation to apply vouchers in checkout - #3739 by @Kwaidan00
- Add thumbnail field to `OrderLine` type - #3737 by @michaljelonek
- Add a query to fetch order by token - #3740 by @michaljelonek
- Add city choices and city area type to address validator API - #3788 by @jxltom
- Fix access to unpublished objects in API - #3724 by @Kwaidan00
- Fix bug where errors are not returned when creating fulfillment with a non-existent order line - #3777 by @jxltom
- Fix `productCreate` mutation when no product type was provided - #3804 by @michaljelonek
- Enable database search in products query - #3736 by @michaljelonek
- Use authenticated user's email as default email in creating checkout - #3726 by @jxltom
- Generate voucher code if it wasn't provided in mutation - #3717 by @Kwaidan00
- Improve limitation of vouchers by country - #3707 by @michaljelonek
- Only include canceled fulfillments for staff in fulfillment API - #3778 by @jxltom
- Support setting address as when creating customer address #3782 by @jxltom
- Fix generating slug from title - #3816 by @maarcingebala
- Add `variant` field to `OrderLine` type - #3820 by @maarcingebala

### Core

- Add JSON fields to store rich-text content - #3756 by @michaljelonek
- Add function to recalculate total order weight - #3755 by @Kwaidan00, @maarcingebala
- Unify cart creation logic in API and Django views - #3761, #3790 by @maarcingebala
- Unify payment creation logic in API and Django views - #3715 by @maarcingebala
- Support partially charged and refunded payments - #3735 by @jxltom
- Support partial fulfillment of ordered items - #3754 by @jxltom
- Fix applying discounts when a sale has no end date - #3595 by @cprinos

### Dashboard 2.0

- Add "Discounts" section - #3654 by @dominik-zeglen
- Add "Pages" section; introduce Draftail WYSIWYG editor - #3751 by @dominik-zeglen
- Add "Shipping Methods" section - #3770 by @dominik-zeglen
- Add support for date and datetime components - #3708 by @dominik-zeglen
- Restyle app layout - #3811 by @dominik-zeglen

### Other notable changes

- Unify model field names related to models' public access - `publication_date` and `is_published` - #3706 by @michaljelonek
- Improve filter orders by payment status - #3749 @jxltom
- Refactor translations in emails - #3701 by @Kwaidan00
- Use exact image versions in docker-compose - #3742 by @ashishnitinpatil
- Sort order payment and history in descending order - #3747 by @jxltom
- Disable style-loader in dev mode - #3720 by @jxltom
- Add ordering to shipping method - #3806 by @michaljelonek
- Add missing type definition for dashboard 2.0 - #3776 by @jxltom
- Add header and footer for checkout success pages #3752 by @jxltom
- Add instructions for using local assets in Docker - #3723 by @michaljelonek
- Update S3 deployment documentation to include CORS configuration note - #3743 by @NyanKiyoshi
- Fix missing migrations for is_published field of product and page model - #3757 by @jxltom
- Fix problem with l10n in Braintree payment gateway template - #3691 by @Kwaidan00
- Fix bug where payment is not filtered from active ones when creating payment - #3732 by @jxltom
- Fix incorrect cart badge location - #3786 by @jxltom
- Fix storefront styles after bootstrap is updated to 4.3.1 - #3753 by @jxltom
- Fix logo size in different browser and devices with different sizes - #3722 by @jxltom
- Rename dumpdata file `db.json` to `populatedb_data.json` - #3810 by @maarcingebala
- Prefetch collections for product availability - #3813 by @michaljelonek
- Bump django-graphql-jwt - #3814 by @michaljelonek
- Fix generating slug from title - #3816 by @maarcingebala
- New translations:
  - Estonian
  - Indonesian

## 2.3.1

- Fix access to private variant fields in API - #3773 by maarcingebala
- Limit access of quantity and allocated quantity to staff in GraphQL API #3780 by @jxltom

## 2.3.0

### API

- Return user's last checkout in the `User` type - #3578 by @fowczarek
- Automatically assign checkout to the logged in user - #3587 by @fowczarek
- Expose `chargeTaxesOnShipping` field in the `Shop` type - #3603 by @fowczarek
- Expose list of enabled payment gateways - #3639 by @fowczarek
- Validate uploaded files in a unified way - #3633 by @fowczarek
- Add mutation to trigger fetching tax rates - #3622 by @fowczarek
- Use USERNAME_FIELD instead of hard-code email field when resolving user - #3577 by @jxltom
- Require variant and quantity fields in `CheckoutLineInput` type - #3592 by @jxltom
- Preserve order of nodes in `get_nodes_or_error` function - #3632 by @jxltom
- Add list mutations for `Voucher` and `Sale` models - #3669 by @michaljelonek
- Use proper type for countries in `Voucher` type - #3664 by @michaljelonek
- Require email in when creating checkout in API - #3667 by @michaljelonek
- Unify returning errors in the `tokenCreate` mutation - #3666 by @michaljelonek
- Use `Date` field in Sale/Voucher inputs - #3672 by @michaljelonek
- Refactor checkout mutations - #3610 by @fowczarek
- Refactor `clean_instance`, so it does not returns errors anymore - #3597 by @akjanik
- Handle GraphqQL syntax errors - #3576 by @jxltom

### Core

- Refactor payments architecture - #3519 by @michaljelonek
- Improve Docker and `docker-compose` configuration - #3657 by @michaljelonek
- Allow setting payment status manually for dummy gateway in Storefront 1.0 - #3648 by @jxltom
- Infer default transaction kind from operation type - #3646 by @jxltom
- Get correct payment status for order without any payments - #3605 by @jxltom
- Add default ordering by `id` for `CartLine` model - #3593 by @jxltom
- Fix "set password" email sent to customer created in the dashboard - #3688 by @Kwaidan00

### Dashboard 2.0

- ️Add taxes section - #3622 by @dominik-zeglen
- Add drag'n'drop image upload - #3611 by @dominik-zeglen
- Unify grid handling - #3520 by @dominik-zeglen
- Add component generator - #3670 by @dominik-zeglen
- Throw Typescript errors while snapshotting - #3611 by @dominik-zeglen
- Simplify mutation's error checking - #3589 by @dominik-zeglen
- Fix order cancelling - #3624 by @dominik-zeglen
- Fix logo placement - #3602 by @dominik-zeglen

### Other notable changes

- Register Celery task for updating exchange rates - #3599 by @jxltom
- Fix handling different attributes with the same slug - #3626 by @jxltom
- Add missing migrations for tax rate choices - #3629 by @jxltom
- Fix `TypeError` on calling `get_client_token` - #3660 by @michaljelonek
- Make shipping required as default when creating product types - #3655 by @jxltom
- Display payment status on customer's account page in Storefront 1.0 - #3637 by @jxltom
- Make order fields sequence in Dashboard 1.0 same as in Dashboard 2.0 - #3606 by @jxltom
- Fix returning products for homepage for the currently viewing user - #3598 by @jxltom
- Allow filtering payments by status in Dashboard 1.0 - #3608 by @jxltom
- Fix typo in the definition of order status - #3649 by @jxltom
- Add margin for order notes section - #3650 by @jxltom
- Fix logo position - #3609, #3616 by @jxltom
- Storefront visual improvements - #3696 by @piotrgrundas
- Fix product list price filter - #3697 by @Kwaidan00
- Redirect to success page after successful payment - #3693 by @Kwaidan00

## 2.2.0

### API

- Use `PermissionEnum` as input parameter type for `permissions` field - #3434 by @maarcingebala
- Add "authorize" and "charge" mutations for payments - #3426 by @jxltom
- Add alt text to product thumbnails and background images of collections and categories - #3429 by @fowczarek
- Fix passing decimal arguments = #3457 by @fowczarek
- Allow sorting products by the update date - #3470 by @jxltom
- Validate and clear the shipping method in draft order mutations - #3472 by @fowczarek
- Change tax rate field to choice field - #3478 by @fowczarek
- Allow filtering attributes by collections - #3508 by @maarcingebala
- Resolve to `None` when empty object ID was passed as mutation argument - #3497 by @maarcingebala
- Change `errors` field type from [Error] to [Error!] - #3489 by @fowczarek
- Support creating default variant for product types that don't use multiple variants - #3505 by @fowczarek
- Validate SKU when creating a default variant - #3555 by @fowczarek
- Extract enums to separate files - #3523 by @maarcingebala

### Core

- Add Stripe payment gateway - #3408 by @jxltom
- Add `first_name` and `last_name` fields to the `User` model - #3101 by @fowczarek
- Improve several payment validations - #3418 by @jxltom
- Optimize payments related database queries - #3455 by @jxltom
- Add publication date to collections - #3369 by @k-brk
- Fix hard-coded site name in order PDFs - #3526 by @NyanKiyoshi
- Update favicons to the new style - #3483 by @dominik-zeglen
- Fix migrations for default currency - #3235 by @bykof
- Remove Elasticsearch from `docker-compose.yml` - #3482 by @maarcingebala
- Resort imports in tests - #3471 by @jxltom
- Fix the no shipping orders payment crash on Stripe - #3550 by @NyanKiyoshi
- Bump backend dependencies - #3557 by @maarcingebala. This PR removes security issue CVE-2019-3498 which was present in Django 2.1.4. Saleor however wasn't vulnerable to this issue as it doesn't use the affected `django.views.defaults.page_not_found()` view.
- Generate random data using the default currency - #3512 by @stephenmoloney
- New translations:
  - Catalan
  - Serbian

### Dashboard 2.0

- Restyle product selection dialogs - #3499 by @dominik-zeglen, @maarcingebala
- Fix minor visual bugs in Dashboard 2.0 - #3433 by @dominik-zeglen
- Display warning if order draft has missing data - #3431 by @dominik-zeglen
- Add description field to collections - #3435 by @dominik-zeglen
- Add query batching - #3443 by @dominik-zeglen
- Use autocomplete fields in country selection - #3443 by @dominik-zeglen
- Add alt text to categories and collections - #3461 by @dominik-zeglen
- Use first and last name of a customer or staff member in UI - #3247 by @Bonifacy1, @dominik-zeglen
- Show error page if an object was not found - #3463 by @dominik-zeglen
- Fix simple product's inventory data saving bug - #3474 by @dominik-zeglen
- Replace `thumbnailUrl` with `thumbnail { url }` - #3484 by @dominik-zeglen
- Change "Feature on Homepage" switch behavior - #3481 by @dominik-zeglen
- Expand payment section in order view - #3502 by @dominik-zeglen
- Change TypeScript loader to speed up the build process - #3545 by @patrys

### Bugfixes

- Do not show `Pay For Order` if order is partly paid since partial payment is not supported - #3398 by @jxltom
- Fix attribute filters in the products category view - #3535 by @fowczarek
- Fix storybook dependencies conflict - #3544 by @dominik-zeglen

## 2.1.0

### API

- Change selected connection fields to lists - #3307 by @fowczarek
- Require pagination in connections - #3352 by @maarcingebala
- Replace Graphene view with a custom one - #3263 by @patrys
- Change `sortBy` parameter to use enum type - #3345 by @fowczarek
- Add `me` query to fetch data of a logged-in user - #3202, #3316 by @fowczarek
- Add `canFinalize` field to the Order type - #3356 by @fowczarek
- Extract resolvers and mutations to separate files - #3248 by @fowczarek
- Add VAT tax rates field to country - #3392 by @michaljelonek
- Allow creating orders without users - #3396 by @fowczarek

### Core

- Add Razorpay payment gatway - #3205 by @NyanKiyoshi
- Use standard tax rate as a default tax rate value - #3340 by @fowczarek
- Add description field to the Collection model - #3275 by @fowczarek
- Enforce the POST method on VAT rates fetching - #3337 by @NyanKiyoshi
- Generate thumbnails for category/collection background images - #3270 by @NyanKiyoshi
- Add warm-up support in product image creation mutation - #3276 by @NyanKiyoshi
- Fix error in the `populatedb` script when running it not from the project root - #3272 by @NyanKiyoshi
- Make Webpack rebuilds fast - #3290 by @patrys
- Skip installing Chromium to make deployment faster - #3227 by @jxltom
- Add default test runner - #3258 by @jxltom
- Add Transifex client to Pipfile - #3321 by @jxltom
- Remove additional pytest arguments in tox - #3338 by @jxltom
- Remove test warnings - #3339 by @jxltom
- Remove runtime warning when product has discount - #3310 by @jxltom
- Remove `django-graphene-jwt` warnings - #3228 by @jxltom
- Disable deprecated warnings - #3229 by @jxltom
- Add `AWS_S3_ENDPOINT_URL` setting to support DigitalOcean spaces. - #3281 by @hairychris
- Add `.gitattributes` file to hide diffs for generated files on Github - #3055 by @NyanKiyoshi
- Add database sequence reset to `populatedb` - #3406 by @michaljelonek
- Get authorized amount from succeeded auth transactions - #3417 by @jxltom
- Resort imports by `isort` - #3412 by @jxltom

### Dashboard 2.0

- Add confirmation modal when leaving view with unsaved changes - #3375 by @dominik-zeglen
- Add dialog loading and error states - #3359 by @dominik-zeglen
- Split paths and urls - #3350 by @dominik-zeglen
- Derive state from props in forms - #3360 by @dominik-zeglen
- Apply debounce to autocomplete fields - #3351 by @dominik-zeglen
- Use Apollo signatures - #3353 by @dominik-zeglen
- Add order note field in the order details view - #3346 by @dominik-zeglen
- Add app-wide progress bar - #3312 by @dominik-zeglen
- Ensure that all queries are built on top of TypedQuery - #3309 by @dominik-zeglen
- Close modal windows automatically - #3296 by @dominik-zeglen
- Move URLs to separate files - #3295 by @dominik-zeglen
- Add basic filters for products and orders list - #3237 by @Bonifacy1
- Fetch default currency from API - #3280 by @dominik-zeglen
- Add `displayName` property to components - #3238 by @Bonifacy1
- Add window titles - #3279 by @dominik-zeglen
- Add paginator component - #3265 by @dominik-zeglen
- Update Material UI to 3.6 - #3387 by @patrys
- Upgrade React, Apollo, Webpack and Babel - #3393 by @patrys
- Add pagination for required connections - #3411 by @dominik-zeglen

### Bugfixes

- Fix language codes - #3311 by @jxltom
- Fix resolving empty attributes list - #3293 by @maarcingebala
- Fix range filters not being applied - #3385 by @michaljelonek
- Remove timeout for updating image height - #3344 by @jxltom
- Return error if checkout was not found - #3289 by @maarcingebala
- Solve an auto-resize conflict between Materialize and medium-editor - #3367 by @adonig
- Fix calls to `ngettext_lazy` - #3380 by @patrys
- Filter preauthorized order from succeeded transactions - #3399 by @jxltom
- Fix incorrect country code in fixtures - #3349 by @bingimar
- Fix updating background image of a collection - #3362 by @fowczarek & @dominik-zeglen

### Docs

- Document settings related to generating thumbnails on demand - #3329 by @NyanKiyoshi
- Improve documentation for Heroku deployment - #3170 by @raybesiga
- Update documentation on Docker deployment - #3326 by @jxltom
- Document payment gateway configuration - #3376 by @NyanKiyoshi

## 2.0.0

### API

- Add mutation to delete a customer; add `isActive` field in `customerUpdate` mutation - #3177 by @maarcingebala
- Add mutations to manage authorization keys - #3082 by @maarcingebala
- Add queries for dashboard homepage - #3146 by @maarcingebala
- Allows user to unset homepage collection - #3140 by @oldPadavan
- Use enums as permission codes - #3095 by @the-bionic
- Return absolute image URLs - #3182 by @maarcingebala
- Add `backgroundImage` field to `CategoryInput` - #3153 by @oldPadavan
- Add `dateJoined` and `lastLogin` fields in `User` type - #3169 by @maarcingebala
- Separate `parent` input field from `CategoryInput` - #3150 by @akjanik
- Remove duplicated field in Order type - #3180 by @maarcingebala
- Handle empty `backgroundImage` field in API - #3159 by @maarcingebala
- Generate name-based slug in collection mutations - #3145 by @akjanik
- Remove products field from `collectionUpdate` mutation - #3141 by @oldPadavan
- Change `items` field in `Menu` type from connection to list - #3032 by @oldPadavan
- Make `Meta.description` required in `BaseMutation` - #3034 by @oldPadavan
- Apply `textwrap.dedent` to GraphQL descriptions - #3167 by @fowczarek

### Dashboard 2.0

- Add collection management - #3135 by @dominik-zeglen
- Add customer management - #3176 by @dominik-zeglen
- Add homepage view - #3155, #3178 by @Bonifacy1 and @dominik-zeglen
- Add product type management - #3052 by @dominik-zeglen
- Add site settings management - #3071 by @dominik-zeglen
- Escape node IDs in URLs - #3115 by @dominik-zeglen
- Restyle categories section - #3072 by @Bonifacy1

### Other

- Change relation between `ProductType` and `Attribute` models - #3097 by @maarcingebala
- Remove `quantity-allocated` generation in `populatedb` script - #3084 by @MartinSeibert
- Handle `Money` serialization - #3131 by @Pacu2
- Do not collect unnecessary static files - #3050 by @jxltom
- Remove host mounted volume in `docker-compose` - #3091 by @tiangolo
- Remove custom services names in `docker-compose` - #3092 by @tiangolo
- Replace COUNTRIES with countries.countries - #3079 by @neeraj1909
- Installing dev packages in docker since tests are needed - #3078 by @jxltom
- Remove comparing string in address-form-panel template - #3074 by @tomcio1205
- Move updating variant names to a Celery task - #3189 by @fowczarek

### Bugfixes

- Fix typo in `clean_input` method - #3100 by @the-bionic
- Fix typo in `ShippingMethod` model - #3099 by @the-bionic
- Remove duplicated variable declaration - #3094 by @the-bionic

### Docs

- Add createdb note to getting started for Windows - #3106 by @ajostergaard
- Update docs on pipenv - #3045 by @jxltom<|MERGE_RESOLUTION|>--- conflicted
+++ resolved
@@ -30,14 +30,11 @@
 - Made middleware path resolving lazy and refactored middleware names - #5041 by @NyanKiyoshi
 - Generate slug in attribute value save - #5055 by @fowczarek
 - Fix order status after order update - #5072 by @fowczarek
-<<<<<<< HEAD
-- Add `Wishlist` models and GraphQL endpoints - #5021 by @derenio
-=======
 - Extend top-level connection resolvers with ability to sort results - #5018 by @fowczarek
 - Drop storefront 1.0 - #5043 by @IKarbowiak
 - Replace permissions strings with enums - #5038 by @kswiatek92
 - Remove gateways forms and templates - #5075 by @IKarbowiak
->>>>>>> 3d3b2a70
+- Add `Wishlist` models and GraphQL endpoints - #5021 by @derenio
 
 ## 2.9.0
 
