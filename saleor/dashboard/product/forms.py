--- conflicted
+++ resolved
@@ -2,16 +2,10 @@
 
 from django import forms
 from django.forms.models import inlineformset_factory
-from django.utils.text import slugify
 from django.utils.translation import pgettext_lazy
 
-<<<<<<< HEAD
 from ...product.models import (ProductImage, Stock, ProductVariant, Product,
                                ProductAttribute, AttributeChoiceValue)
-=======
-from ...product.models import (ProductImage, Stock, ProductVariant, Product)
-
->>>>>>> 05615616
 
 PRODUCT_CLASSES = {
     Product: 'Default'
@@ -47,34 +41,23 @@
         super(StockForm, self).__init__(*args, **kwargs)
         variants = product.variants.all()
         if variants:
-<<<<<<< HEAD
             self.fields['variant'].choices = [(variant.pk, variant) for variant
                                               in variants]
-=======
-            self.fields['variant'].choices = [(variant.pk, variant) for variant in variants]
->>>>>>> 05615616
         else:
             self.fields['variant'].widget.attrs['disabled'] = True
 
 
 class ProductForm(forms.ModelForm):
-<<<<<<< HEAD
-=======
-
->>>>>>> 05615616
     class Meta:
         model = Product
         exclude = []
 
-<<<<<<< HEAD
-=======
     def __init__(self, *args, **kwargs):
         super(ProductForm, self).__init__(*args, **kwargs)
         self.fields['name'].widget.attrs['placeholder'] = pgettext_lazy('Product form labels', 'Give your awesome product a name')
         self.fields['collection'].widget.attrs['placeholder'] = pgettext_lazy('Product form labels', 'e.g. Zombie apocalypse gear')
         self.fields['categories'].widget.attrs['data-placeholder'] = pgettext_lazy('Product form labels', 'Search')
 
->>>>>>> 05615616
 
 class ProductVariantForm(forms.ModelForm):
     class Meta:
@@ -85,7 +68,6 @@
             'attributes': forms.HiddenInput()
         }
 
-<<<<<<< HEAD
     def __init__(self, *args, **kwargs):
         super(ProductVariantForm, self).__init__(*args, **kwargs)
         self.json_fields = []
@@ -113,8 +95,6 @@
         self.instance.attributes = attributes
         return super(ProductVariantForm, self).save(commit=commit)
 
-=======
->>>>>>> 05615616
 
 def get_product_form(product):
     if isinstance(product, Product):
