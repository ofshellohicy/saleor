--- conflicted
+++ resolved
@@ -1,14 +1,9 @@
-<<<<<<< HEAD
 from django.conf import settings
 from django.core.files.storage import Storage
 from django.utils.functional import LazyObject
 from django.utils.module_loading import import_string
 
-default_app_config = "saleor.core.app.CoreAppConfig"
 
-
-=======
->>>>>>> 15ce02ce
 class JobStatus:
     PENDING = "pending"
     SUCCESS = "success"
