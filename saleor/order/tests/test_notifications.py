--- conflicted
+++ resolved
@@ -267,17 +267,12 @@
 ):
     order = payment_dummy.order
 
-<<<<<<< HEAD
-    line = add_variant_to_draft_order(
+    line = add_variant_to_order(
         order,
         digital_content.product_variant,
         quantity=1,
         user=info.context.user,
         manager=info.context.plugins,
-=======
-    line = add_variant_to_order(
-        order, digital_content.product_variant, quantity=1, manager=manager
->>>>>>> e558d11a
     )
     DigitalContentUrl.objects.create(content=digital_content, line=line)
 
@@ -314,17 +309,12 @@
 
     assert not order.lines.count()
 
-<<<<<<< HEAD
-    line = add_variant_to_draft_order(
+    line = add_variant_to_order(
         order,
         digital_content.product_variant,
         quantity=1,
         user=info.context.user,
         manager=info.context.plugins,
-=======
-    line = add_variant_to_order(
-        order, digital_content.product_variant, quantity=1, manager=manager
->>>>>>> e558d11a
     )
     DigitalContentUrl.objects.create(content=digital_content, line=line)
 
